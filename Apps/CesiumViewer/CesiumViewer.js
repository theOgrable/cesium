--- conflicted
+++ resolved
@@ -101,18 +101,7 @@
                 source.loadUrl(endUserOptions.source).then(function() {
                     viewer.dataSources.add(source);
 
-<<<<<<< HEAD
-                    var dataClock = source.getClock();
-                    if (defined(dataClock)) {
-                        dataClock.clone(viewer.clock);
-                        viewer.timeline.updateFromClock();
-                        viewer.timeline.zoomTo(dataClock.startTime, dataClock.stopTime);
-                    }
-
                     if (defined(endUserOptions.lookAt)) {
-=======
-                    if (typeof endUserOptions.lookAt !== 'undefined') {
->>>>>>> ba2f0fe9
                         var dynamicObject = source.getDynamicObjectCollection().getObject(endUserOptions.lookAt);
                         if (defined(dynamicObject)) {
                             viewer.trackedObject = dynamicObject;
