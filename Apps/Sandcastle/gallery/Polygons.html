--- conflicted
+++ resolved
@@ -65,10 +65,7 @@
 #toolbar {
     margin: 5px;
     padding: 2px 5px;
-<<<<<<< HEAD
-=======
     position: absolute;
->>>>>>> 90a162a1
 }
 </style>
 
@@ -155,14 +152,11 @@
             createPrimitives(widget);
             widget.startRenderLoop();
         }
-<<<<<<< HEAD
     }).placeAt(dom.byId('cesiumContainer'));
-=======
-    }).placeAt(dom.byId("cesiumContainer"));
->>>>>>> 90a162a1
     
     dom.byId('toolbar').innerHTML = '';
 });
+
 </script>
 </body>
 </html>