<!DOCTYPE html>
<html lang="en">
<head>
    <meta charset="utf-8">
    <meta http-equiv="X-UA-Compatible" content="IE=Edge,chrome=1">  <!-- Use Chrome Frame in IE -->
    <meta name="viewport" content="width=device-width, height=device-height, initial-scale=1, maximum-scale=1, minimum-scale=1, user-scalable=no">
    <meta name="description" content="Create imagery layers from multiple sources.">
    <title>Cesium Demo</title>
    <script type="text/javascript" src="../Sandcastle-header.js"></script>
    <script data-dojo-config="async: 1, tlmSiblingOfDojo: 0" src="../../../ThirdParty/dojo-release-1.7.2-src/dojo/dojo.js"></script>
    <script type="text/javascript">
    require({
        baseUrl : '../../..',
        packages: [
            { name: 'dojo', location: 'ThirdParty/dojo-release-1.7.2-src/dojo' },
            { name: 'dijit', location: 'ThirdParty/dojo-release-1.7.2-src/dijit' },
            { name: 'dojox', location: 'ThirdParty/dojo-release-1.7.2-src/dojox' },
            { name: 'Assets', location: 'Source/Assets' },
            { name: 'Core', location: 'Source/Core' },
            { name: 'DynamicScene', location: 'Source/DynamicScene' },
            { name: 'Renderer', location: 'Source/Renderer' },
            { name: 'Scene', location: 'Source/Scene' },
            { name: 'Shaders', location: 'Source/Shaders' },
            { name: 'ThirdParty', location: 'Source/ThirdParty' },
            { name: 'Widgets', location: 'Source/Widgets' },
            { name: 'Workers', location: 'Source/Workers' }
        ]
    });
    </script>
    <link rel="Stylesheet" href="../../../ThirdParty/dojo-release-1.7.2-src/dijit/themes/claro/claro.css" type="text/css">
    <link rel="Stylesheet" href="../../../Source/Widgets/Dojo/CesiumViewerWidget.css" type="text/css">
</head>
<body class="claro" data-sandcastle-bucket="bucket-dojo.html" data-sandcastle-title="Cesium + Dojo">
<style>
    body {
        background: #000;
        color: #eee;
        font-family: sans-serif;
        font-size: 9pt;
        padding: 0;
        margin: 0;
        width: 100%;
        height: 100%;
        overflow: hidden;
    }
    .fullSize {
        display: block;
        position: absolute;
        top: 0;
        left: 0;
        border: none;
        width: 100%;
        height: 100%;
    }
    #toolbar {
        margin: 5px;
        padding: 2px 5px;
        position: absolute;
    }
</style>

<div id="cesiumContainer" class="fullSize"></div>
<div id="toolbar">Loading...</div>
<script id="cesium_sandcastle_script">
require([
    'Source/Cesium', 'Widgets/Dojo/CesiumViewerWidget',
    'dojo/on', 'dojo/dom', 'dojo/io-query'
], function(
    Cesium, CesiumViewerWidget,
    on, dom, ioQuery)
{
    "use strict";

<<<<<<< HEAD
    var imageryLayerCollection;
    var baseLayers = [];
    
    function setupLayers() {
        // Create all the base layers that this example will support.
        // These base layers aren't really special.  It's possible to have multiple of them
        // enabled at once, just like the other layers, but it doesn't make much sense because
        // all of these layers cover the entire globe and are opaque.
        addBaseLayerOption(
                'Bing Maps Aerial',
                undefined); // the current base layer
        addBaseLayerOption(
                'Bing Maps Road',
                new Cesium.BingMapsImageryProvider({
                    url: 'dev.virtualearth.net',
                    mapStyle: Cesium.BingMapsStyle.ROAD,
                    // Some versions of Safari support WebGL, but don't correctly implement
                    // cross-origin image loading, so we need to load Bing imagery using a proxy.
                    proxy: Cesium.FeatureDetection.supportsCrossOriginImagery() ? undefined : new Cesium.DefaultProxy('/proxy/')
                }));
        addBaseLayerOption(
                'ArcGIS World Street Maps',
                new Cesium.ArcGisMapServerImageryProvider({
                    url : 'http://server.arcgisonline.com/ArcGIS/rest/services/World_Street_Map/MapServer',
                    proxy: new Cesium.DefaultProxy('/proxy/')
                }));
        addBaseLayerOption(
                'OpenStreetMaps',
                new Cesium.OpenStreetMapImageryProvider({
                    proxy: new Cesium.DefaultProxy('/proxy/')
                }));
        addBaseLayerOption(
                'MapQuest OpenStreetMaps',
                new Cesium.OpenStreetMapImageryProvider({
                    url: 'http://otile1.mqcdn.com/tiles/1.0.0/osm/',
                    proxy: new Cesium.DefaultProxy('/proxy/')
                }));
        addBaseLayerOption(
                'Stamen Maps',
                new Cesium.OpenStreetMapImageryProvider({
                    url: 'http://tile.stamen.com/watercolor/',
                    fileExtension: 'jpg',
                    proxy: new Cesium.DefaultProxy('/proxy/'),
                    credit: 'Map tiles by Stamen Design, under CC BY 3.0. Data by OpenStreetMap, under CC BY SA.'
                }));
        addBaseLayerOption(
                'Single Image',
                new Cesium.SingleTileImageryProvider({
                    url : require.toUrl('Assets/Textures/NE2_LR_LC_SR_W_DR_2048.jpg')
                }));

        // Create the additional layers
        addAdditionalLayerOption(
                'United States GOES infrared',
                new Cesium.WebMapServiceImageryProvider({
                    url : 'http://mesonet.agron.iastate.edu/cgi-bin/wms/goes/conus_ir.cgi?',
                    layers : 'goes_conus_ir',
                    credit : 'Infrared data courtesy Iowa Environmental Mesonet',
                    parameters : {
                        transparent : 'true',
                        format : 'image/png'
                    },
                    proxy : new Cesium.DefaultProxy('/proxy/')
                }));
        addAdditionalLayerOption(
                'United States weather radar',
                new Cesium.WebMapServiceImageryProvider({
                    url : 'http://mesonet.agron.iastate.edu/cgi-bin/wms/nexrad/n0r.cgi?',
                    layers : 'nexrad-n0r',
                    credit : 'Radar data courtesy Iowa Environmental Mesonet',
                    parameters : {
                        transparent : 'true',
                        format : 'image/png'
                    },
                    proxy : new Cesium.DefaultProxy('/proxy/')
                }));
        addAdditionalLayerOption(
                'TMS Image',
                new Cesium.TileMapServiceImageryProvider({
                    url : '../images/cesium_maptiler/Cesium_Logo_Color',
                    fileExtension: 'png',
                    maximumLevel: 4,
                    credit: 'AGI',
                    extent: new Cesium.Extent(
                            Cesium.Math.toRadians(-120.0),
                            Cesium.Math.toRadians(20.0),
                            Cesium.Math.toRadians(-60.0),
                            Cesium.Math.toRadians(40.0))
                }),0.2);
        addAdditionalLayerOption(
                'Single image',
                new Cesium.SingleTileImageryProvider({
                    url : '../images/Cesium_Logo_overlay.png',
                    extent : new Cesium.Extent(
                            Cesium.Math.toRadians(-115.0),
                            Cesium.Math.toRadians(38.0),
                            Cesium.Math.toRadians(-107),
                            Cesium.Math.toRadians(39.75))
                }),
                1.0);
=======
    // Ask Dojo to parse URL configuration options
    var endUserOptions = {};
    if (window.location.search) {
        endUserOptions = ioQuery.queryToObject(window.location.search.substring(1));
>>>>>>> 38815cf5
    }

    // Initialize a viewer capable of drag-and-drop
    // and user customizations.
    var widget = new CesiumViewerWidget({
        endUserOptions : endUserOptions,
        enableDragDrop : true
    });
    widget.placeAt(dom.byId('cesiumContainer'));
    widget.startup();
    dom.byId('toolbar').innerHTML = '';
    
    var layers = widget.centralBody.getImageryLayers();
    layers.removeAll();
    layers.addImageryProvider(new Cesium.ArcGisMapServerImageryProvider({
        url : 'http://server.arcgisonline.com/ArcGIS/rest/services/World_Street_Map/MapServer',
        proxy : new Cesium.DefaultProxy('/proxy/')
    }));
    var blackMarble = layers.addImageryProvider(new Cesium.TileMapServiceImageryProvider({
        url : 'http://cesium.agi.com/blackmarble',
        maximumLevel : 8,
        credit : 'Black Marble imagery courtesy NASA Earth Observatory'
    }));
    blackMarble.alpha = 0.5;
    blackMarble.brightness = 2.0;
    layers.addImageryProvider(new Cesium.SingleTileImageryProvider({
        url : '../images/Cesium_Logo_overlay.png',
        extent : new Cesium.Extent(
            Cesium.Math.toRadians(-75.0),
            Cesium.Math.toRadians(28.0),
            Cesium.Math.toRadians(-67.0),
            Cesium.Math.toRadians(29.75))
    }));
});
</script>
</body>
</html><|MERGE_RESOLUTION|>--- conflicted
+++ resolved
@@ -71,113 +71,10 @@
 {
     "use strict";
 
-<<<<<<< HEAD
-    var imageryLayerCollection;
-    var baseLayers = [];
-    
-    function setupLayers() {
-        // Create all the base layers that this example will support.
-        // These base layers aren't really special.  It's possible to have multiple of them
-        // enabled at once, just like the other layers, but it doesn't make much sense because
-        // all of these layers cover the entire globe and are opaque.
-        addBaseLayerOption(
-                'Bing Maps Aerial',
-                undefined); // the current base layer
-        addBaseLayerOption(
-                'Bing Maps Road',
-                new Cesium.BingMapsImageryProvider({
-                    url: 'dev.virtualearth.net',
-                    mapStyle: Cesium.BingMapsStyle.ROAD,
-                    // Some versions of Safari support WebGL, but don't correctly implement
-                    // cross-origin image loading, so we need to load Bing imagery using a proxy.
-                    proxy: Cesium.FeatureDetection.supportsCrossOriginImagery() ? undefined : new Cesium.DefaultProxy('/proxy/')
-                }));
-        addBaseLayerOption(
-                'ArcGIS World Street Maps',
-                new Cesium.ArcGisMapServerImageryProvider({
-                    url : 'http://server.arcgisonline.com/ArcGIS/rest/services/World_Street_Map/MapServer',
-                    proxy: new Cesium.DefaultProxy('/proxy/')
-                }));
-        addBaseLayerOption(
-                'OpenStreetMaps',
-                new Cesium.OpenStreetMapImageryProvider({
-                    proxy: new Cesium.DefaultProxy('/proxy/')
-                }));
-        addBaseLayerOption(
-                'MapQuest OpenStreetMaps',
-                new Cesium.OpenStreetMapImageryProvider({
-                    url: 'http://otile1.mqcdn.com/tiles/1.0.0/osm/',
-                    proxy: new Cesium.DefaultProxy('/proxy/')
-                }));
-        addBaseLayerOption(
-                'Stamen Maps',
-                new Cesium.OpenStreetMapImageryProvider({
-                    url: 'http://tile.stamen.com/watercolor/',
-                    fileExtension: 'jpg',
-                    proxy: new Cesium.DefaultProxy('/proxy/'),
-                    credit: 'Map tiles by Stamen Design, under CC BY 3.0. Data by OpenStreetMap, under CC BY SA.'
-                }));
-        addBaseLayerOption(
-                'Single Image',
-                new Cesium.SingleTileImageryProvider({
-                    url : require.toUrl('Assets/Textures/NE2_LR_LC_SR_W_DR_2048.jpg')
-                }));
-
-        // Create the additional layers
-        addAdditionalLayerOption(
-                'United States GOES infrared',
-                new Cesium.WebMapServiceImageryProvider({
-                    url : 'http://mesonet.agron.iastate.edu/cgi-bin/wms/goes/conus_ir.cgi?',
-                    layers : 'goes_conus_ir',
-                    credit : 'Infrared data courtesy Iowa Environmental Mesonet',
-                    parameters : {
-                        transparent : 'true',
-                        format : 'image/png'
-                    },
-                    proxy : new Cesium.DefaultProxy('/proxy/')
-                }));
-        addAdditionalLayerOption(
-                'United States weather radar',
-                new Cesium.WebMapServiceImageryProvider({
-                    url : 'http://mesonet.agron.iastate.edu/cgi-bin/wms/nexrad/n0r.cgi?',
-                    layers : 'nexrad-n0r',
-                    credit : 'Radar data courtesy Iowa Environmental Mesonet',
-                    parameters : {
-                        transparent : 'true',
-                        format : 'image/png'
-                    },
-                    proxy : new Cesium.DefaultProxy('/proxy/')
-                }));
-        addAdditionalLayerOption(
-                'TMS Image',
-                new Cesium.TileMapServiceImageryProvider({
-                    url : '../images/cesium_maptiler/Cesium_Logo_Color',
-                    fileExtension: 'png',
-                    maximumLevel: 4,
-                    credit: 'AGI',
-                    extent: new Cesium.Extent(
-                            Cesium.Math.toRadians(-120.0),
-                            Cesium.Math.toRadians(20.0),
-                            Cesium.Math.toRadians(-60.0),
-                            Cesium.Math.toRadians(40.0))
-                }),0.2);
-        addAdditionalLayerOption(
-                'Single image',
-                new Cesium.SingleTileImageryProvider({
-                    url : '../images/Cesium_Logo_overlay.png',
-                    extent : new Cesium.Extent(
-                            Cesium.Math.toRadians(-115.0),
-                            Cesium.Math.toRadians(38.0),
-                            Cesium.Math.toRadians(-107),
-                            Cesium.Math.toRadians(39.75))
-                }),
-                1.0);
-=======
     // Ask Dojo to parse URL configuration options
     var endUserOptions = {};
     if (window.location.search) {
         endUserOptions = ioQuery.queryToObject(window.location.search.substring(1));
->>>>>>> 38815cf5
     }
 
     // Initialize a viewer capable of drag-and-drop
