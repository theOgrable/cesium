--- conflicted
+++ resolved
@@ -156,12 +156,7 @@
             colorTexture : colorTexture
         });
 
-<<<<<<< HEAD
-        context.clear(new ClearCommand(undefined, context.createClearState({
-            framebuffer : framebuffer,
-=======
         context.clear(new ClearCommand(context.createClearState({
->>>>>>> aecc138c
             color : {
                 red : 0.0,
                 green : 1.0,
@@ -211,12 +206,7 @@
             colorTexture : cubeMap.getPositiveX()
         });
 
-<<<<<<< HEAD
-        context.clear(new ClearCommand(undefined, context.createClearState({
-            framebuffer : framebuffer,
-=======
         context.clear(new ClearCommand(context.createClearState({
->>>>>>> aecc138c
             color : {
                 red : 0.0,
                 green : 1.0,
