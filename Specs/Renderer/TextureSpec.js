--- conflicted
+++ resolved
@@ -486,8 +486,6 @@
         }).toThrow();
     });
 
-<<<<<<< HEAD
-=======
     it('throws when creating if pixelFormat is DEPTH_COMPONENT or DEPTH_STENCIL, and WEBGL_depth_texture is not supported', function() {
         if (!context.getDepthTexture()) {
             expect(function() {
@@ -501,7 +499,6 @@
         }
     });
 
->>>>>>> e297a83b
     it('fails to create from the framebuffer (PixelFormat)', function() {
         expect(function() {
             texture = context.createTexture2DFromFramebuffer('invalid PixelFormat');
@@ -539,18 +536,6 @@
     });
 
     it('throws when copying to a texture from a framebuffer with a DEPTH_COMPONENT or DEPTH_STENCIL pixel format', function() {
-<<<<<<< HEAD
-        texture = context.createTexture2D({
-            width : 1,
-            height : 1,
-            pixelFormat : PixelFormat.DEPTH_COMPONENT,
-            pixelDatatype : PixelDatatype.UNSIGNED_SHORT
-        });
-
-        expect(function() {
-            texture.copyFromFramebuffer();
-        }).toThrow();
-=======
         if (context.getDepthTexture()) {
             texture = context.createTexture2D({
                 width : 1,
@@ -563,7 +548,6 @@
                 texture.copyFromFramebuffer();
             }).toThrow();
         }
->>>>>>> e297a83b
     });
 
     it('fails to copy from the frame buffer (xOffset)', function() {
@@ -667,22 +651,6 @@
     });
 
     it('throws when copying to a texture with a DEPTH_COMPONENT or DEPTH_STENCIL pixel format', function() {
-<<<<<<< HEAD
-        texture = context.createTexture2D({
-            width : 1,
-            height : 1,
-            pixelFormat : PixelFormat.DEPTH_COMPONENT,
-            pixelDatatype : PixelDatatype.UNSIGNED_SHORT
-        });
-
-        expect(function() {
-            texture.copyFrom({
-                arrayBufferView : new Uint16Array([0]),
-                width : 1,
-                height : 1
-            });
-        }).toThrow();
-=======
         if (context.getDepthTexture()) {
             texture = context.createTexture2D({
                 width : 1,
@@ -699,7 +667,6 @@
                 });
             }).toThrow();
         }
->>>>>>> e297a83b
     });
 
     it('fails to copy from an image (source)', function() {
@@ -759,18 +726,6 @@
     });
 
     it('throws when generating mipmaps with a DEPTH_COMPONENT or DEPTH_STENCIL pixel format', function() {
-<<<<<<< HEAD
-        texture = context.createTexture2D({
-            width : 1,
-            height : 1,
-            pixelFormat : PixelFormat.DEPTH_COMPONENT,
-            pixelDatatype : PixelDatatype.UNSIGNED_SHORT
-        });
-
-        expect(function() {
-            texture.generateMipmap();
-        }).toThrow();
-=======
         if (context.getDepthTexture()) {
             texture = context.createTexture2D({
                 width : 1,
@@ -783,7 +738,6 @@
                 texture.generateMipmap();
             }).toThrow();
         }
->>>>>>> e297a83b
     });
 
     it('fails to generate mipmaps (width)', function() {
