/*global defineSuite*/
defineSuite([
        'Widgets/Geocoder/GeocoderViewModel',
        'Core/Cartesian3',
<<<<<<< HEAD
        'Specs/createScene',
        'Specs/pollToPromise'
    ], function(
        GeocoderViewModel,
        Cartesian3,
        createScene,
        pollToPromise) {
=======
        'Scene/Camera',
        'Specs/createScene'
    ], function(
        GeocoderViewModel,
        Cartesian3,
        Camera,
        createScene) {
>>>>>>> 45314603
    "use strict";
    /*global jasmine,describe,xdescribe,it,xit,expect,beforeEach,afterEach,beforeAll,afterAll,spyOn*/

    var scene;
    beforeAll(function() {
        scene = createScene();
    });

    afterAll(function() {
        scene.destroyForSpecs();
    });

    it('constructor sets expected properties', function() {
        var flightDuration = 1234;
        var url = 'bing.invalid/';
        var key = 'testKey';

        var viewModel = new GeocoderViewModel({
            scene : scene,
            flightDuration : flightDuration,
            url : url,
            key : key
        });

        expect(viewModel.scene).toBe(scene);
        expect(viewModel.flightDuration).toBe(flightDuration);
        expect(viewModel.url).toBe(url);
        expect(viewModel.key).toBe(key);
    });

    it('can get and set flight duration', function() {
        var viewModel = new GeocoderViewModel({
            scene : scene
        });
        viewModel.flightDuration = 324;
        expect(viewModel.flightDuration).toEqual(324);

        expect(function() {
            viewModel.flightDuration = -123;
        }).toThrowDeveloperError();
    });

    it('throws is searchText is not a string', function() {
        var viewModel = new GeocoderViewModel({
            scene : scene
        });
        expect(function() {
            viewModel.searchText = undefined;
        }).toThrowDeveloperError();
    });

    it('moves camera when search command invoked', function() {
        var viewModel = new GeocoderViewModel({
            scene : scene
        });

        var cameraPosition = Cartesian3.clone(scene.camera.position);

        viewModel.searchText = '220 Valley Creek Blvd, Exton, PA';
        viewModel.search();

        return pollToPromise(function() {
            scene.tweens.update();
            return !Cartesian3.equals(cameraPosition, scene.camera.position);
        });
    });

    it('Zooms to longitude, latitude, height', function() {
        var viewModel = new GeocoderViewModel({
            scene : scene
        });

        spyOn(Camera.prototype, 'flyTo');

        viewModel.searchText = ' 1.0, 2.0, 3.0 ';
        viewModel.search();
        expect(Camera.prototype.flyTo).toHaveBeenCalled();
        expect(Camera.prototype.flyTo.mostRecentCall.args[0].destination).toEqual(Cartesian3.fromDegrees(1.0, 2.0, 3.0));

        viewModel.searchText = '1.0   2.0   3.0';
        viewModel.search();
        expect(Camera.prototype.flyTo.mostRecentCall.args[0].destination).toEqual(Cartesian3.fromDegrees(1.0, 2.0, 3.0));

        viewModel.searchText = '-1.0, -2.0';
        viewModel.search();
        expect(Camera.prototype.flyTo.mostRecentCall.args[0].destination).toEqual(Cartesian3.fromDegrees(-1.0, -2.0, 300.0));
    });

    it('constructor throws without scene', function() {
        expect(function() {
            return new GeocoderViewModel();
        }).toThrowDeveloperError();
    });
}, 'WebGL');<|MERGE_RESOLUTION|>--- conflicted
+++ resolved
@@ -2,23 +2,15 @@
 defineSuite([
         'Widgets/Geocoder/GeocoderViewModel',
         'Core/Cartesian3',
-<<<<<<< HEAD
+        'Scene/Camera',
         'Specs/createScene',
         'Specs/pollToPromise'
     ], function(
         GeocoderViewModel,
         Cartesian3,
+        Camera,
         createScene,
         pollToPromise) {
-=======
-        'Scene/Camera',
-        'Specs/createScene'
-    ], function(
-        GeocoderViewModel,
-        Cartesian3,
-        Camera,
-        createScene) {
->>>>>>> 45314603
     "use strict";
     /*global jasmine,describe,xdescribe,it,xit,expect,beforeEach,afterEach,beforeAll,afterAll,spyOn*/
 
@@ -96,15 +88,15 @@
         viewModel.searchText = ' 1.0, 2.0, 3.0 ';
         viewModel.search();
         expect(Camera.prototype.flyTo).toHaveBeenCalled();
-        expect(Camera.prototype.flyTo.mostRecentCall.args[0].destination).toEqual(Cartesian3.fromDegrees(1.0, 2.0, 3.0));
+        expect(Camera.prototype.flyTo.calls.mostRecent().args[0].destination).toEqual(Cartesian3.fromDegrees(1.0, 2.0, 3.0));
 
         viewModel.searchText = '1.0   2.0   3.0';
         viewModel.search();
-        expect(Camera.prototype.flyTo.mostRecentCall.args[0].destination).toEqual(Cartesian3.fromDegrees(1.0, 2.0, 3.0));
+        expect(Camera.prototype.flyTo.calls.mostRecent().args[0].destination).toEqual(Cartesian3.fromDegrees(1.0, 2.0, 3.0));
 
         viewModel.searchText = '-1.0, -2.0';
         viewModel.search();
-        expect(Camera.prototype.flyTo.mostRecentCall.args[0].destination).toEqual(Cartesian3.fromDegrees(-1.0, -2.0, 300.0));
+        expect(Camera.prototype.flyTo.calls.mostRecent().args[0].destination).toEqual(Cartesian3.fromDegrees(-1.0, -2.0, 300.0));
     });
 
     it('constructor throws without scene', function() {
