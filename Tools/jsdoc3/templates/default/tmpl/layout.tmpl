--- conflicted
+++ resolved
@@ -2,9 +2,9 @@
 <html lang="en">
 <head>
     <meta charset="utf-8">
-<<<<<<< HEAD
-    <title>JSDoc: <?js= title ?></title>
-
+    <meta http-equiv="X-UA-Compatible" content="IE=Edge,chrome=1">
+    <title><?js= title ?> - Cesium Documentation</title>
+    
 	<script type="text/javascript">
 	if (window.location.host === "cesium.agi.com") {
 		var _gaq = _gaq || [];
@@ -18,11 +18,6 @@
 	}
 	</script>
 
-=======
-    <meta http-equiv="X-UA-Compatible" content="IE=Edge,chrome=1">
-    <title><?js= title ?> - Cesium Documentation</title>
-    
->>>>>>> 21ffe619
     <!--[if lt IE 9]>
       <script src="//html5shiv.googlecode.com/svn/trunk/html5.js"></script>
     <![endif]-->
