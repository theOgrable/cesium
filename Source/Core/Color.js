--- conflicted
+++ resolved
@@ -316,8 +316,6 @@
         return 'rgba(' + r + ',' + g + ',' + b + ',' + this.alpha + ')';
     };
 
-<<<<<<< HEAD
-=======
     /**
      * An immutable Color instance initialized to white, RGBA (1.0, 1.0, 1.0, 1.0).
      * @memberof Color
@@ -366,6 +364,5 @@
      */
     Color.CYAN = freezeObject(new Color(0.0, 1.0, 1.0, 1.0));
 
->>>>>>> bea7cda4
     return Color;
 });