--- conflicted
+++ resolved
@@ -160,11 +160,7 @@
                     } else if (defined(xhr.responseText)) {
                         deferred.resolve(xhr.responseText);
                     } else {
-<<<<<<< HEAD
-                        throw new DeveloperError('unknown XMLHttpRequest response type.');
-=======
                         deferred.reject(new RuntimeError('unknown XMLHttpRequest response type.'));
->>>>>>> c92010b2
                     }
                 }
             } else {
