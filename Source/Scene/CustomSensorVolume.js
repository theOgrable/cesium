--- conflicted
+++ resolved
@@ -292,15 +292,9 @@
 
         var k = 0;
         for ( var i = length - 1, j = 0; j < length; i = j++) {
-<<<<<<< HEAD
-            var p0 = new Cartesian3(positions[(i * 3) + 0], positions[(i * 3) + 1], positions[(i * 3) + 2]);
-            var p1 = new Cartesian3(positions[(j * 3) + 0], positions[(j * 3) + 1], positions[(j * 3) + 2]);
-            var n = Cartesian3.normalize(Cartesian3.cross(p1, p0)); // Per-face normals
-=======
             var p0 = new Cartesian3(positions[(i * 3)], positions[(i * 3) + 1], positions[(i * 3) + 2]);
             var p1 = new Cartesian3(positions[(j * 3)], positions[(j * 3) + 1], positions[(j * 3) + 2]);
-            var n = p1.cross(p0).normalize(); // Per-face normals
->>>>>>> e95ed40b
+            var n = Cartesian3.normalize(Cartesian3.cross(p1, p0)); // Per-face normals
 
             vertices[k++] = 0.0; // Sensor vertex
             vertices[k++] = 0.0;
