/*global define*/
define([
        '../Core/createGuid',
        '../Core/defined',
        '../Core/defineProperties',
        '../Core/destroyObject',
        '../Core/DeveloperError'
    ], function(
        createGuid,
        defined,
        defineProperties,
        destroyObject,
        DeveloperError) {
    "use strict";

    // PERFORMANCE_IDEA: Add hierarchical culling and state sorting.

    /**
     * DOC_TBA
     *
     * @alias CompositePrimitive
     * @constructor
     *
     * @example
     * // Example 1. Add primitives to a composite.
     * var primitives = new Cesium.CompositePrimitive();
     * primitives.centralBody = new Cesium.CentralBody();
     * primitives.add(billboards);
     * primitives.add(labels);
     *
     * //////////////////////////////////////////////////////////////////
     *
     * // Example 2. Create composites of composites.
     * var children = new Cesium.CompositePrimitive();
     * children.add(billboards);
     *
     * var parent = new Cesium.CompositePrimitive();
     * parent.add(children);    // Add composite
     * parent.add(labels);      // Add regular primitive
     */
    var CompositePrimitive = function() {
        this._centralBody = undefined;
        this._primitives = [];
        this._guid = createGuid();

        /**
         * DOC_TBA
         *
         * @exception {DeveloperError} This object was destroyed, i.e., destroy() was called.
         *
         * @see CompositePrimitive#destroy
         * @see CompositePrimitive#remove
         * @see CompositePrimitive#removeAll
         *
         * @example
         * // Example 1. Primitives are destroyed by default.
         * var primitives = new Cesium.CompositePrimitive();
         * primitives.add(labels);
         * primitives = primitives.destroy();
         * var b = labels.isDestroyed(); // true
         *
         * //////////////////////////////////////////////////////////////////
         *
         * // Example 2. Do not destroy primitives in a composite.
         * var primitives = new Cesium.CompositePrimitive();
         * primitives.destroyPrimitives = false;
         * primitives.add(labels);
         * primitives = primitives.destroy();
         * var b = labels.isDestroyed(); // false
         * labels = labels.destroy();    // explicitly destroy
         */
        this.destroyPrimitives = true;

        /**
         * Determines if primitives in this composite will be shown.
         *
         * @type Boolean
         * @default true
         */
        this.show = true;

        /**
         * Determines if the primitives in this composite should be sorted. If set to <code>true</code>,
         * an attempt will be made to sort the primitives; otherwise, the primitives are assumed to be sorted
         * in the correct drawing order.
         *
         * @type Boolean
         * @default true
         */
        this.sortPrimitives = true;
    };

    defineProperties(CompositePrimitive.prototype, {

        /**
         * Gets or sets the depth-test ellipsoid.
         * @memberof CompositePrimitive.prototype
         * @type {CentralBody}
         */
        centralBody : {
            get: function() {
                return this._centralBody;
            },

            set: function(centralBody) {
                this._centralBody = this.destroyPrimitives && this._centralBody && this._centralBody.destroy();
                this._centralBody = centralBody;
            }
        },

        /**
         * Gets the length of the list of primitives
         * @memberof CompositePrimitive.prototype
         * @type {Number}
         */
        length : {
            get : function() {
                return this._primitives.length;
            }
        }
    });

    /**
     * Adds a primitive to a composite primitive.  When a composite is rendered
     * so are all of the primitives in the composite.
     *
     * @memberof CompositePrimitive
     *
     * @param {Object} primitive The primitive to add to the composite.
     *
     * @returns {Object} The primitive added to the composite.
     *
     * @exception {DeveloperError} This object was destroyed, i.e., destroy() was called.
     *
     * @see CompositePrimitive#add
     *
     * @example
     * primitives.add(billboards);
     * primitives.add(labels);
     */
    CompositePrimitive.prototype.add = function(primitive) {
        //>>includeStart('debug', pragmas.debug);
        if (!defined(primitive)) {
            throw new DeveloperError('primitive is required.');
        }
        //>>includeEnd('debug');

        var external = (primitive._external = primitive._external || {});
        var composites = (external._composites = external._composites || {});
        composites[this._guid] = {
            composite : this
        };

        this._primitives.push(primitive);

        return primitive;
    };

    /**
     * DOC_TBA
     *
     * @memberof CompositePrimitive
     *
     * @param {Object} primitive DOC_TBA
     *
     * @returns {Boolean} <code>true</code> if the primitive was removed; <code>false</code> if the primitive was not found in the composite.
     *
     * @exception {DeveloperError} This object was destroyed, i.e., destroy() was called.
     *
     * @see CompositePrimitive#removeAll
     *
     * @example
     * primitives.add(p);
     * primitives.remove(p);  // Returns true
     */
    CompositePrimitive.prototype.remove = function(primitive) {
        // PERFORMANCE_IDEA:  We can obviously make this a lot faster.
        if (this.contains(primitive)) {
            var index = this._primitives.indexOf(primitive);
            if (index !== -1) {
                this._primitives.splice(index, 1);

                delete primitive._external._composites[this._guid];

                if (this.destroyPrimitives) {
                    primitive.destroy();
                }

                return true;
            }
            // else ... this is not possible, I swear.
        }

        return false;
    };

    /**
     * DOC_TBA
     *
     * @memberof CompositePrimitive
     *
     * @exception {DeveloperError} This object was destroyed, i.e., destroy() was called.
     *
     * @see CompositePrimitive#remove
     *
     * @example
     * primitives.add(...);
     * primitives.add(...);
     * primitives.removeAll();
     */
    CompositePrimitive.prototype.removeAll = function() {
        if (this.destroyPrimitives) {
            var primitives = this._primitives;
            var length = primitives.length;
            for ( var i = 0; i < length; ++i) {
                primitives[i].destroy();
            }
        }
        this._primitives = [];
    };

    /**
     * DOC_TBA
     *
     * @memberof CompositePrimitive
     *
     * Does not include central body.
     *
     * @param {Object} primitive DOC_TBA
     *
     * @exception {DeveloperError} This object was destroyed, i.e., destroy() was called.
     *
     * @see CompositePrimitive#get
     */
    CompositePrimitive.prototype.contains = function(primitive) {
        return !!(primitive &&
                  primitive._external &&
                  primitive._external._composites &&
                  primitive._external._composites[this._guid]);
    };

    function getPrimitiveIndex(compositePrimitive, primitive) {
        //>>includeStart('debug', pragmas.debug);
        if (!compositePrimitive.contains(primitive)) {
            throw new DeveloperError('primitive is not in this composite.');
        }
        //>>includeEnd('debug');

        return compositePrimitive._primitives.indexOf(primitive);
    }

    /**
     * DOC_TBA
     *
     * @memberof CompositePrimitive
     *
     * @exception {DeveloperError} primitive is not in this composite.
     * @exception {DeveloperError} This object was destroyed, i.e., destroy() was called.
     *
     * @see CompositePrimitive#raiseToTop
     * @see CompositePrimitive#lower
     * @see CompositePrimitive#lowerToBottom
     * @see CompositePrimitive#addGround
     */
    CompositePrimitive.prototype.raise = function(primitive) {
        if (defined(primitive)) {
            var index = getPrimitiveIndex(this, primitive);
            var primitives = this._primitives;

            if (index !== primitives.length - 1) {
                var p = primitives[index];
                primitives[index] = primitives[index + 1];
                primitives[index + 1] = p;
            }
        }
    };

    /**
     * DOC_TBA
     *
     * @memberof CompositePrimitive
     *
     * @exception {DeveloperError} primitive is not in this composite.
     * @exception {DeveloperError} This object was destroyed, i.e., destroy() was called.
     *
     * @see CompositePrimitive#raise
     * @see CompositePrimitive#lower
     * @see CompositePrimitive#lowerToBottom
     * @see CompositePrimitive#addGround
     */
    CompositePrimitive.prototype.raiseToTop = function(primitive) {
        if (defined(primitive)) {
            var index = getPrimitiveIndex(this, primitive);
            var primitives = this._primitives;

            if (index !== primitives.length - 1) {
                // PERFORMANCE_IDEA:  Could be faster
                primitives.splice(index, 1);
                primitives.push(primitive);
            }
        }
    };

    /**
     * DOC_TBA
     *
     * @memberof CompositePrimitive
     *
     * @exception {DeveloperError} primitive is not in this composite.
     * @exception {DeveloperError} This object was destroyed, i.e., destroy() was called.
     *
     * @see CompositePrimitive#lowerToBottom
     * @see CompositePrimitive#raise
     * @see CompositePrimitive#raiseToTop
     * @see CompositePrimitive#addGround
     */
    CompositePrimitive.prototype.lower = function(primitive) {
        if (defined(primitive)) {
            var index = getPrimitiveIndex(this, primitive);
            var primitives = this._primitives;

            if (index !== 0) {
                var p = primitives[index];
                primitives[index] = primitives[index - 1];
                primitives[index - 1] = p;
            }
        }
    };

    /**
     * DOC_TBA
     *
     * @memberof CompositePrimitive
     *
     * @exception {DeveloperError} primitive is not in this composite.
     * @exception {DeveloperError} This object was destroyed, i.e., destroy() was called.
     *
     * @see CompositePrimitive#lower
     * @see CompositePrimitive#raise
     * @see CompositePrimitive#raiseToTop
     * @see CompositePrimitive#addGround
     */
    CompositePrimitive.prototype.lowerToBottom = function(primitive) {
        if (defined(primitive)) {
            var index = getPrimitiveIndex(this, primitive);
            var primitives = this._primitives;

            if (index !== 0) {
                // PERFORMANCE_IDEA:  Could be faster
                primitives.splice(index, 1);
                primitives.unshift(primitive);
            }
        }
    };

    /**
     * DOC_TBA
     *
     * The index is based on the order the primitives were added to the composite.
     *
     * @memberof CompositePrimitive
     *
     * @exception {DeveloperError} This object was destroyed, i.e., destroy() was called.
     *
     * @see CompositePrimitive#getLength
     *
     * @example
     * // Toggle the show property of every primitive in the composite -
     * // not recursive on child composites.
     * var len = primitives.length;
     * for (var i = 0; i < len; ++i) {
     *   var p = primitives.get(i);
     *   p.show = !p.show;
     * }
     */
    CompositePrimitive.prototype.get = function(index) {
        //>>includeStart('debug', pragmas.debug);
        if (!defined(index)) {
            throw new DeveloperError('index is required.');
        }
        //>>includeEnd('debug');

        return this._primitives[index];
    };

    /**
<<<<<<< HEAD
     * DOC_TBA
     *
     * @memberof CompositePrimitive
     *
     * @exception {DeveloperError} This object was destroyed, i.e., destroy() was called.
     *
     * @see CompositePrimitive#get
     *
     * @example
     * // Toggle the show property of every primitive in the composite -
     * // not recursive on child composites.
     * var len = primitives.getLength();
     * for (var i = 0; i < len; ++i) {
     *   var p = primitives.get(i);
     *   p.show = !p.show;
     * }
     */
    CompositePrimitive.prototype.getLength = function() {
        return this._primitives.length;
    };

    var scratchCommandList = [];

    /**
=======
>>>>>>> ea9135ce
     * @private
     */
    CompositePrimitive.prototype.update = function(context, frameState, commandList) {
        if (!this.show) {
            return;
        }

        if (this._centralBody) {
            this._centralBody.update(context, frameState, commandList);
        }

        var primitives = this._primitives;
        var length = primitives.length;
        var i;

        if (this.sortPrimitives) {
            for (i = 0; i < length; ++i) {
                primitives[i].update(context, frameState, commandList);
            }
        } else {
            for (i = 0; i < length; ++i) {
                scratchCommandList.length = 0;
                primitives[i].update(context, frameState, scratchCommandList);

                var tempCommandListLength = scratchCommandList.length;
                var commandListLength = commandList.length;
                for (var j = 0; j < tempCommandListLength; ++j) {
                    var command = scratchCommandList[j];
                    command.index = tempCommandListLength + j;
                    commandList.push(command);
                }
            }
        }
    };

    /**
     * Returns true if this object was destroyed; otherwise, false.
     * <br /><br />
     * If this object was destroyed, it should not be used; calling any function other than
     * <code>isDestroyed</code> will result in a {@link DeveloperError} exception.
     *
     * @memberof CompositePrimitive
     *
     * @returns {Boolean} True if this object was destroyed; otherwise, false.
     *
     * @see CompositePrimitive#destroy
     */
    CompositePrimitive.prototype.isDestroyed = function() {
        return false;
    };

    /**
     * Destroys the WebGL resources held by each primitive in this composite.  Explicitly destroying this
     * composite allows for deterministic release of WebGL resources, instead of relying on the garbage
     * collector to destroy this composite.
     * <br /><br />
     * Since destroying a composite destroys all the contained primitives, only destroy a composite
     * when you are sure no other code is still using any of the contained primitives.
     * <br /><br />
     * Once this composite is destroyed, it should not be used; calling any function other than
     * <code>isDestroyed</code> will result in a {@link DeveloperError} exception.  Therefore,
     * assign the return value (<code>undefined</code>) to the object as done in the example.
     *
     * @memberof CompositePrimitive
     *
     * @returns {undefined}
     *
     * @exception {DeveloperError} This object was destroyed, i.e., destroy() was called.
     *
     * @see CompositePrimitive#isDestroyed
     *
     * @example
     * primitives = primitives && primitives.destroy();
     */
    CompositePrimitive.prototype.destroy = function() {
        this.removeAll();
        this._centralBody = this.destroyPrimitives && this._centralBody && this._centralBody.destroy();
        return destroyObject(this);
    };

    return CompositePrimitive;
});<|MERGE_RESOLUTION|>--- conflicted
+++ resolved
@@ -78,16 +78,6 @@
          * @default true
          */
         this.show = true;
-
-        /**
-         * Determines if the primitives in this composite should be sorted. If set to <code>true</code>,
-         * an attempt will be made to sort the primitives; otherwise, the primitives are assumed to be sorted
-         * in the correct drawing order.
-         *
-         * @type Boolean
-         * @default true
-         */
-        this.sortPrimitives = true;
     };
 
     defineProperties(CompositePrimitive.prototype, {
@@ -384,33 +374,6 @@
     };
 
     /**
-<<<<<<< HEAD
-     * DOC_TBA
-     *
-     * @memberof CompositePrimitive
-     *
-     * @exception {DeveloperError} This object was destroyed, i.e., destroy() was called.
-     *
-     * @see CompositePrimitive#get
-     *
-     * @example
-     * // Toggle the show property of every primitive in the composite -
-     * // not recursive on child composites.
-     * var len = primitives.getLength();
-     * for (var i = 0; i < len; ++i) {
-     *   var p = primitives.get(i);
-     *   p.show = !p.show;
-     * }
-     */
-    CompositePrimitive.prototype.getLength = function() {
-        return this._primitives.length;
-    };
-
-    var scratchCommandList = [];
-
-    /**
-=======
->>>>>>> ea9135ce
      * @private
      */
     CompositePrimitive.prototype.update = function(context, frameState, commandList) {
@@ -424,25 +387,8 @@
 
         var primitives = this._primitives;
         var length = primitives.length;
-        var i;
-
-        if (this.sortPrimitives) {
-            for (i = 0; i < length; ++i) {
-                primitives[i].update(context, frameState, commandList);
-            }
-        } else {
-            for (i = 0; i < length; ++i) {
-                scratchCommandList.length = 0;
-                primitives[i].update(context, frameState, scratchCommandList);
-
-                var tempCommandListLength = scratchCommandList.length;
-                var commandListLength = commandList.length;
-                for (var j = 0; j < tempCommandListLength; ++j) {
-                    var command = scratchCommandList[j];
-                    command.index = tempCommandListLength + j;
-                    commandList.push(command);
-                }
-            }
+        for (var i = 0; i < length; ++i) {
+            primitives[i].update(context, frameState, commandList);
         }
     };
 
