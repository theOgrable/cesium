/*global define*/
define([
        '../Core/BoundingRectangle',
        '../Core/Cartesian2',
        '../Core/Cartesian3',
        '../Core/ClockRange',
        '../Core/ClockStep',
        '../Core/Color',
        '../Core/createGuid',
        '../Core/defaultValue',
        '../Core/defined',
        '../Core/definedNotNull',
        '../Core/defineProperties',
        '../Core/DeveloperError',
        '../Core/Ellipsoid',
        '../Core/Event',
<<<<<<< HEAD
=======
        '../Core/getAbsoluteUri',
>>>>>>> 0f75e4bd
        '../Core/getExtensionFromUri',
        '../Core/getFilenameFromUri',
        '../Core/Iso8601',
        '../Core/JulianDate',
        '../Core/loadBlob',
        '../Core/loadXML',
        '../Core/Math',
        '../Core/NearFarScalar',
        '../Core/PinBuilder',
        '../Core/PolygonHierarchy',
        '../Core/Rectangle',
        '../Core/RuntimeError',
        '../Core/TimeInterval',
        '../Core/TimeIntervalCollection',
        '../Scene/HorizontalOrigin',
        '../Scene/LabelStyle',
        '../ThirdParty/Autolinker',
        '../ThirdParty/Uri',
        '../ThirdParty/when',
        '../ThirdParty/zip',
        './BillboardGraphics',
        './CompositePositionProperty',
        './ConstantPositionProperty',
        './DataSource',
        './DataSourceClock',
        './Entity',
        './EntityCollection',
        './LabelGraphics',
        './PathGraphics',
        './PolygonGraphics',
        './PolylineGraphics',
        './PositionPropertyArray',
        './RectangleGraphics',
        './ReferenceProperty',
        './SampledPositionProperty',
        './ScaledPositionProperty',
        './TimeIntervalCollectionProperty',
        './WallGraphics'
    ], function(
        BoundingRectangle,
        Cartesian2,
        Cartesian3,
        ClockRange,
        ClockStep,
        Color,
        createGuid,
        defaultValue,
        defined,
        definedNotNull,
        defineProperties,
        DeveloperError,
        Ellipsoid,
        Event,
<<<<<<< HEAD
=======
        getAbsoluteUri,
>>>>>>> 0f75e4bd
        getExtensionFromUri,
        getFilenameFromUri,
        Iso8601,
        JulianDate,
        loadBlob,
        loadXML,
        CesiumMath,
        NearFarScalar,
        PinBuilder,
        PolygonHierarchy,
        Rectangle,
        RuntimeError,
        TimeInterval,
        TimeIntervalCollection,
        HorizontalOrigin,
        LabelStyle,
        Autolinker,
        Uri,
        when,
        zip,
        BillboardGraphics,
        CompositePositionProperty,
        ConstantPositionProperty,
        DataSource,
        DataSourceClock,
        Entity,
        EntityCollection,
        LabelGraphics,
        PathGraphics,
        PolygonGraphics,
        PolylineGraphics,
        PositionPropertyArray,
        RectangleGraphics,
        ReferenceProperty,
        SampledPositionProperty,
        ScaledPositionProperty,
        TimeIntervalCollectionProperty,
        WallGraphics) {
    "use strict";

    // IE 8 doesn't have a DOM parser and can't run Cesium anyway, so just bail.
    if (typeof DOMParser === 'undefined') {
        return {};
    }

    //This is by no means an exhaustive list of MIME types.
    //The purpose of this list is to be able to accurately identify content embedded
    //in KMZ files. Eventually, we can make this configurable by the end user so they can add
    //there own content types if they have KMZ files that require it.
    var MimeTypes = {
        avi : "video/x-msvideo",
        bmp : "image/bmp",
        bz2 : "application/x-bzip2",
        chm : "application/vnd.ms-htmlhelp",
        css : "text/css",
        csv : "text/csv",
        doc : "application/msword",
        dvi : "application/x-dvi",
        eps : "application/postscript",
        flv : "video/x-flv",
        gif : "image/gif",
        gz : "application/x-gzip",
        htm : "text/html",
        html : "text/html",
        ico : "image/vnd.microsoft.icon",
        jnlp : "application/x-java-jnlp-file",
        jpeg : "image/jpeg",
        jpg : "image/jpeg",
        m3u : "audio/x-mpegurl",
        m4v : "video/mp4",
        mathml : "application/mathml+xml",
        mid : "audio/midi",
        midi : "audio/midi",
        mov : "video/quicktime",
        mp3 : "audio/mpeg",
        mp4 : "video/mp4",
        mp4v : "video/mp4",
        mpeg : "video/mpeg",
        mpg : "video/mpeg",
        odp : "application/vnd.oasis.opendocument.presentation",
        ods : "application/vnd.oasis.opendocument.spreadsheet",
        odt : "application/vnd.oasis.opendocument.text",
        ogg : "application/ogg",
        pdf : "application/pdf",
        png : "image/png",
        pps : "application/vnd.ms-powerpoint",
        ppt : "application/vnd.ms-powerpoint",
        ps : "application/postscript",
        qt : "video/quicktime",
        rdf : "application/rdf+xml",
        rss : "application/rss+xml",
        rtf : "application/rtf",
        svg : "image/svg+xml",
        swf : "application/x-shockwave-flash",
        text : "text/plain",
        tif : "image/tiff",
        tiff : "image/tiff",
        txt : "text/plain",
        wav : "audio/x-wav",
        wma : "audio/x-ms-wma",
        wmv : "video/x-ms-wmv",
        xml : "application/xml",
        zip : "application/zip",

        detectFromFilename : function(filename) {
            var ext = filename.toLowerCase();
            ext = getExtensionFromUri(ext);
            return MimeTypes[ext];
        }
    };

    var parser = new DOMParser();
    var autolinker = new Autolinker({
        stripPrefix : false,
        twitter : false,
        email : false,
        replaceFn : function(linker, match) {
            if (!match.protocolUrlMatch) {
                //Prevent matching of non-explicit urls.
                //i.e. foo.id won't match but http://foo.id will
                return false;
            }
        }
    });

    var BILLBOARD_SIZE = 32;

    function isZipFile(blob) {
        var magicBlob = blob.slice(0, Math.min(4, blob.size));
        var deferred = when.defer();
        var reader = new FileReader();
        reader.addEventListener('load', function() {
            deferred.resolve(new DataView(reader.result).getUint32(0, false) === 0x504b0304);
        });
        reader.addEventListener('error', function() {
            deferred.reject(reader.error);
        });
        reader.readAsArrayBuffer(magicBlob);
        return deferred.promise;
    }

    function readBlobAsText(blob) {
        var deferred = when.defer();
        var reader = new FileReader();
        reader.addEventListener('load', function() {
            deferred.resolve(reader.result);
        });
        reader.addEventListener('error', function() {
            deferred.reject(reader.error);
        });
        reader.readAsText(blob);
        return deferred.promise;
    }

    function loadXmlFromZip(reader, entry, uriResolver, deferred) {
        entry.getData(new zip.TextWriter(), function(text) {
            uriResolver.kml = parser.parseFromString(text, 'application/xml');
            deferred.resolve();
        });
    }

    function loadDataUriFromZip(reader, entry, uriResolver, deferred) {
        var mimeType = defaultValue(MimeTypes.detectFromFilename(entry.filename), 'application/octet-stream');
        entry.getData(new zip.Data64URIWriter(mimeType), function(dataUri) {
            uriResolver[entry.filename] = dataUri;
            deferred.resolve();
        });
    }

    function replaceAttributes(div, elementType, attributeName, uriResolver) {
        var keys = uriResolver.keys;
        var baseUri = new Uri('.');
        var elements = div.querySelectorAll(elementType);
        for (var i = 0; i < elements.length; i++) {
            var element = elements[i];
            var value = element.getAttribute(attributeName);
            var uri = new Uri(value).resolve(baseUri).toString();
            var index = keys.indexOf(uri);
            if (index !== -1) {
                var key = keys[index];
                element.setAttribute(attributeName, uriResolver[key]);
                if (elementType === 'a' && element.getAttribute('download') === null) {
                    element.setAttribute('download', key);
                }
            }
        }
    }

    function proxyUrl(url, proxy) {
        if (defined(proxy)) {
            if (new Uri(url).isAbsolute()) {
                url = proxy.getURL(url);
            }
        }
        return url;
    }

    function getOrCreateEntity(node, entityCollection) {
        var id = queryStringAttribute(node, 'id');
        id = defined(id) ? id : createGuid();
        var entity = entityCollection.getOrCreateEntity(id);
        if (!defined(entity.kml)) {
            entity.addProperty('kml');
            entity.kml = new KmlFeatureData();
        }
        return entity;
    }

    function isExtrudable(altitudeMode, gxAltitudeMode) {
        return altitudeMode === 'absolute' || altitudeMode === 'relativeToGround' || gxAltitudeMode === 'relativeToSeaFloor';
    }

    function readCoordinate(value) {
        //Google Earth treats empty or missing coordinates as 0.
        if (!defined(value)) {
            return Cartesian3.fromDegrees(0, 0, 0);
        }

        var digits = value.match(/[^\s,\n]+/g);
        if (!definedNotNull(digits)) {
            return Cartesian3.fromDegrees(0, 0, 0);
        }

        var longitude = parseFloat(digits[0]);
        var latitude = parseFloat(digits[1]);
        var height = parseFloat(digits[2]);

        longitude = isNaN(longitude) ? 0.0 : longitude;
        latitude = isNaN(latitude) ? 0.0 : latitude;
        height = isNaN(height) ? 0.0 : height;

        return Cartesian3.fromDegrees(longitude, latitude, height);
    }

    function readCoordinates(element) {
        if (!defined(element)) {
            return undefined;
        }

        var tuples = element.textContent.match(/[^\s\n]+/g);
        if (!definedNotNull(tuples)) {
            return undefined;
        }

        var length = tuples.length;
        var result = new Array(length);
        var resultIndex = 0;
        for (var i = 0; i < length; i++) {
            result[resultIndex++] = readCoordinate(tuples[i]);
        }
        return result;
    }

    var kmlNamespaces = [null, undefined, 'http://www.opengis.net/kml/2.2', 'http://earth.google.com/kml/2.2', 'http://earth.google.com/kml/2.1', 'http://earth.google.com/kml/2.0'];
    var gxNamespaces = ['http://www.google.com/kml/ext/2.2'];
    var atomNamespaces = ['http://www.w3.org/2005/Atom'];
    var namespaces = {
        kml : kmlNamespaces,
        gx : gxNamespaces,
        atom : atomNamespaces,
        kmlgx : kmlNamespaces.concat(gxNamespaces)
    };

    function queryNumericAttribute(node, attributeName) {
        if (!defined(node)) {
            return undefined;
        }

        var value = node.getAttribute(attributeName);
        if (value !== null) {
            var result = parseFloat(value);
            return !isNaN(result) ? result : undefined;
        }
        return undefined;
    }

    function queryStringAttribute(node, attributeName) {
        if (!defined(node)) {
            return undefined;
        }
        var value = node.getAttribute(attributeName);
        return value !== null ? value : undefined;
    }

    function queryFirstNode(node, tagName, namespace) {
        if (!defined(node)) {
            return undefined;
        }
        var childNodes = node.childNodes;
        var length = childNodes.length;
        for (var q = 0; q < length; q++) {
            var child = childNodes[q];
            if (child.localName === tagName && namespace.indexOf(child.namespaceURI) !== -1) {
                return child;
            }
        }
        return undefined;
    }

    function queryNodes(node, tagName, namespace) {
        if (!defined(node)) {
            return undefined;
        }
        var result = [];
        var childNodes = node.getElementsByTagName(tagName);
        var length = childNodes.length;
        for (var q = 0; q < length; q++) {
            var child = childNodes[q];
            if (child.localName === tagName && namespace.indexOf(child.namespaceURI) !== -1) {
                result.push(child);
            }
        }
        return result;
    }

    function queryChildNodes(node, tagName, namespace) {
        if (!defined(node)) {
            return [];
        }
        var result = [];
        var childNodes = node.childNodes;
        var length = childNodes.length;
        for (var q = 0; q < length; q++) {
            var child = childNodes[q];
            if (child.localName === tagName && namespace.indexOf(child.namespaceURI) !== -1) {
                result.push(child);
            }
        }
        return result;
    }

    function queryNumericValue(node, tagName, namespace) {
        var resultNode = queryFirstNode(node, tagName, namespace);
        if (defined(resultNode)) {
            var result = parseFloat(resultNode.textContent);
            return !isNaN(result) ? result : undefined;
        }
        return undefined;
    }

    function queryStringValue(node, tagName, namespace) {
        var result = queryFirstNode(node, tagName, namespace);
        if (defined(result)) {
            return result.textContent.trim();
        }
        return undefined;
    }

    function queryBooleanValue(node, tagName, namespace) {
        var result = queryFirstNode(node, tagName, namespace);
        if (defined(result)) {
            var value = result.textContent.trim();
            return value === '1' || /^true$/i.test(value);
        }
        return undefined;
    }

    function resolveHref(href, proxy, sourceUri, uriResolver) {
        if (!defined(href)) {
            return undefined;
        }
        var hrefResolved = false;
        if (defined(uriResolver)) {
            var blob = uriResolver[href];
            if (defined(blob)) {
                hrefResolved = true;
                href = blob;
            }
        }
        if (!hrefResolved && defined(sourceUri)) {
            href = getAbsoluteUri(href, getAbsoluteUri(sourceUri));
            href = proxyUrl(href, proxy);
        }
        return href;
    }

    var colorOptions = {};

    function parseColorString(value, isRandom) {
        if (!defined(value)) {
            return undefined;
        }

        if (value[0] === '#') {
            value = value.substring(1);
        }

        var alpha = parseInt(value.substring(0, 2), 16) / 255.0;
        var blue = parseInt(value.substring(2, 4), 16) / 255.0;
        var green = parseInt(value.substring(4, 6), 16) / 255.0;
        var red = parseInt(value.substring(6, 8), 16) / 255.0;

        if (!isRandom) {
            return new Color(red, green, blue, alpha);
        }

        if (red > 0) {
            colorOptions.maximumRed = red;
        } else {
            colorOptions.red = 0;
        }
        if (green > 0) {
            colorOptions.maximumGreen = green;
        } else {
            colorOptions.green = 0;
        }
        if (blue > 0) {
            colorOptions.maximumBlue = blue;
        } else {
            colorOptions.blue = 0;
        }
        colorOptions.alpha = alpha;
        return Color.fromRandom(colorOptions);
    }

    function queryColorValue(node, tagName, namespace) {
        var value = queryStringValue(node, tagName, namespace);
        if (!defined(value)) {
            return undefined;
        }
        return parseColorString(value, queryStringValue(node, 'colorMode', namespace) === 'random');
    }

    function processTimeStamp(featureNode) {
        var node = queryFirstNode(featureNode, 'TimeStamp', namespaces.kmlgx);
        var whenString = queryStringValue(node, 'when', namespaces.kmlgx);

        if (!defined(node) || !defined(whenString) || whenString.length === 0) {
            return undefined;
        }

        //According to the KML spec, a TimeStamp represents a "single moment in time"
        //However, since Cesium animates much differently than Google Earth, that doesn't
        //Make much sense here.  Instead, we use the TimeStamp as the moment the feature
        //comes into existence.  This works much better and gives a similar feel to
        //GE's experience.
        var when = JulianDate.fromIso8601(whenString);
        var result = new TimeIntervalCollection();
        result.addInterval(new TimeInterval({
            start : when,
            stop : Iso8601.MAXIMUM_VALUE
        }));
        return result;
    }

    function processTimeSpan(featureNode) {
        var node = queryFirstNode(featureNode, 'TimeSpan', namespaces.kmlgx);
        if (!defined(node)) {
            return undefined;
        }
        var result;

        var beginNode = queryFirstNode(node, 'begin', namespaces.kmlgx);
        var beginDate = defined(beginNode) ? JulianDate.fromIso8601(beginNode.textContent) : undefined;

        var endNode = queryFirstNode(node, 'end', namespaces.kmlgx);
        var endDate = defined(endNode) ? JulianDate.fromIso8601(endNode.textContent) : undefined;

        if (defined(beginDate) && defined(endDate)) {
            if (JulianDate.lessThan(endDate, beginDate)) {
                var tmp = beginDate;
                beginDate = endDate;
                endDate = tmp;
            }
            result = new TimeIntervalCollection();
            result.addInterval(new TimeInterval({
                start : beginDate,
                stop : endDate
            }));
        } else if (defined(beginDate)) {
            result = new TimeIntervalCollection();
            result.addInterval(new TimeInterval({
                start : beginDate,
                stop : Iso8601.MAXIMUM_VALUE
            }));
        } else if (defined(endDate)) {
            result = new TimeIntervalCollection();
            result.addInterval(new TimeInterval({
                start : Iso8601.MINIMUM_VALUE,
                stop : endDate
            }));
        }

        return result;
    }

    function createDefaultBillboard() {
        var billboard = new BillboardGraphics();
        billboard.width = BILLBOARD_SIZE;
        billboard.height = BILLBOARD_SIZE;
        billboard.scaleByDistance = new NearFarScalar(2414016, 1.0, 1.6093e+7, 0.1);
        return billboard;
    }

    function createDefaultPolygon() {
        var polygon = new PolygonGraphics();
        polygon.outline = true;
        polygon.outlineColor = Color.WHITE;
        return polygon;
    }

    function createDefaultLabel() {
        var label = new LabelGraphics();
        label.translucencyByDistance = new NearFarScalar(3000000, 1.0, 5000000, 0.0);
        label.pixelOffset = new Cartesian2(17, 0);
        label.horizontalOrigin = HorizontalOrigin.LEFT;
        label.font = '16px sans-serif';
        label.style = LabelStyle.FILL_AND_OUTLINE;
        return label;
    }

    function processBillboardIcon(dataSource, node, targetEntity, sourceUri, uriResolver) {
        var scale = queryNumericValue(node, 'scale', namespaces.kml);
        var heading = queryNumericValue(node, 'heading', namespaces.kml);
        var color = queryColorValue(node, 'color', namespaces.kml);

        var iconNode = queryFirstNode(node, 'Icon', namespaces.kml);
        var href = queryStringValue(iconNode, 'href', namespaces.kml);
        var icon = resolveHref(href, dataSource._proxy, sourceUri, uriResolver);
        var x = queryNumericValue(iconNode, 'x', namespaces.gx);
        var y = queryNumericValue(iconNode, 'y', namespaces.gx);
        var w = queryNumericValue(iconNode, 'w', namespaces.gx);
        var h = queryNumericValue(iconNode, 'h', namespaces.gx);

        var hotSpotNode = queryFirstNode(node, 'hotSpot', namespaces.kml);
        var hotSpotX = queryNumericAttribute(hotSpotNode, 'x');
        var hotSpotY = queryNumericAttribute(hotSpotNode, 'y');
        var hotSpotXUnit = queryStringAttribute(hotSpotNode, 'xunits');
        var hotSpotYUnit = queryStringAttribute(hotSpotNode, 'yunits');

        var billboard = targetEntity.billboard;
        if (!defined(billboard)) {
            billboard = createDefaultBillboard(dataSource);
            targetEntity.billboard = billboard;
        }

        billboard.image = icon;
        billboard.scale = scale;
        billboard.color = color;

        if (defined(x) || defined(y) || defined(w) || defined(h)) {
            billboard.imageSubRegion = new BoundingRectangle(x, y, w, h);
        }

        //GE treats a heading of zero as no heading
        //Yes, this means it's impossible to actually point north in KML
        if (defined(heading) && heading !== 0) {
            billboard.rotation = CesiumMath.toRadians(-heading);
            billboard.alignedAxis = Cartesian3.UNIT_Z;
        }

        //Hotpot is the KML equivalent of pixel offset
        //The hotspot origin is the lower left, but we leave
        //our billboard origin at the center and simply
        //modify the pixel offset to take this into account
        scale = defaultValue(scale, 1.0);

        var xOffset;
        var yOffset;
        if (defined(hotSpotX)) {
            if (hotSpotXUnit === 'pixels') {
                xOffset = -hotSpotX * scale;
            } else if (hotSpotXUnit === 'insetPixels') {
                xOffset = (hotSpotX - BILLBOARD_SIZE) * scale;
            } else if (hotSpotXUnit === 'fraction') {
                xOffset = -BILLBOARD_SIZE * scale * hotSpotX;
            }
            xOffset += BILLBOARD_SIZE * 0.5 * scale;
        }

        if (defined(hotSpotY)) {
            if (hotSpotYUnit === 'pixels') {
                yOffset = hotSpotY;
            } else if (hotSpotYUnit === 'insetPixels') {
                yOffset = -hotSpotY;
            } else if (hotSpotYUnit === 'fraction') {
                yOffset = hotSpotY * BILLBOARD_SIZE;
            }
            yOffset -= BILLBOARD_SIZE * 0.5 * scale;
        }

        if (defined(xOffset) || defined(yOffset)) {
            billboard.pixelOffset = new Cartesian2(xOffset, yOffset);
        }
    }

    function applyStyle(dataSource, styleNode, targetEntity, sourceUri, uriResolver) {
        for (var i = 0, len = styleNode.childNodes.length; i < len; i++) {
            var node = styleNode.childNodes.item(i);
            if (node.localName === 'IconStyle') {
                processBillboardIcon(dataSource, node, targetEntity, sourceUri, uriResolver);
            } else if (node.localName === 'LabelStyle') {
                var label = targetEntity.label;
                if (!defined(label)) {
                    label = createDefaultLabel();
                    targetEntity.label = label;
                }
                label.scale = defaultValue(queryNumericValue(node, 'scale', namespaces.kml), label.scale);
                label.fillColor = defaultValue(queryColorValue(node, 'color', namespaces.kml), label.fillColor);
                label.text = targetEntity.name;
            } else if (node.localName === 'LineStyle') {
                var polyline = targetEntity.polyline;
                if (!defined(polyline)) {
                    polyline = new PolylineGraphics();
                    targetEntity.polyline = polyline;
                }
                polyline.width = queryNumericValue(node, 'width', namespaces.kml);
                polyline.material = queryColorValue(node, 'color', namespaces.kml);
            } else if (node.localName === 'PolyStyle') {
                var polygon = targetEntity.polygon;
                if (!defined(polygon)) {
                    polygon = createDefaultPolygon();
                    targetEntity.polygon = polygon;
                }
                polygon.material = defaultValue(queryColorValue(node, 'color', namespaces.kml), polygon.material);
                polygon.fill = defaultValue(queryBooleanValue(node, 'fill', namespaces.kml), polygon.fill);
                polygon.outline = defaultValue(queryBooleanValue(node, 'outline', namespaces.kml), polygon.outline);
            } else if (node.localName === 'BalloonStyle') {
                var bgColor = defaultValue(parseColorString(queryStringValue(node, 'bgColor', namespaces.kml)), Color.WHITE);
                var textColor = defaultValue(parseColorString(queryStringValue(node, 'textColor', namespaces.kml)), Color.BLACK);
                var text = queryStringValue(node, 'text', namespaces.kml);

                //This is purely an internal property used in style processing,
                //it never ends up on the final entity.
                targetEntity.addProperty('balloonStyle');
                targetEntity.balloonStyle = {
                    bgColor : bgColor,
                    textColor : textColor,
                    text : text
                };
            }
        }
    }

    //Processes and merges any inline styles for the provided node into the provided entity.
    function computeFinalStyle(entity, dataSource, placeMark, styleCollection, sourceUri, uriResolver) {
        var result = new Entity();

        var inlineStyles = queryChildNodes(placeMark, 'Style', namespaces.kml);
        var inlineStylesLength = inlineStyles.length;
        if (inlineStylesLength > 0) {
            //Google earth seems to always use the last inline style only.
            applyStyle(dataSource, inlineStyles[inlineStylesLength - 1], result, sourceUri, uriResolver);
        }

        //Google earth seems to always use the first external style only.
        var externalStyle = queryStringValue(placeMark, 'styleUrl', namespaces.kml);
        if (defined(externalStyle)) {
            //Google Earth ignores leading and trailing whitespace for styleUrls
            //Without the below trim, some docs that load in Google Earth won't load
            //in cesium.
            var id = externalStyle;
            var styleEntity = styleCollection.getById(id);
            if (!defined(styleEntity)) {
                styleEntity = styleCollection.getById('#' + id);
            }
            if (defined(styleEntity)) {
                result.merge(styleEntity);
            }
        }

        return result;
    }

    //Asynchronously processes an external style file.
    function processExternalStyles(dataSource, uri, styleCollection) {
        return when(loadXML(proxyUrl(uri, dataSource._proxy)), function(styleKml) {
            return processStyles(dataSource, styleKml, styleCollection, uri, true);
        });
    }

    //Processes all shared and external styles and stores
    //their id into the provided styleCollection.
    //Returns an array of promises that will resolve when
    //each style is loaded.
    function processStyles(dataSource, kml, styleCollection, sourceUri, isExternal, uriResolver) {
        var i;
        var id;
        var styleEntity;

        var node;
        var styleNodes = queryNodes(kml, 'Style', namespaces.kml);
        if (defined(styleNodes)) {
            var styleNodesLength = styleNodes.length;
            for (i = 0; i < styleNodesLength; i++) {
                node = styleNodes[i];
                id = queryStringAttribute(node, 'id');
                if (defined(id)) {
                    id = '#' + id;
                    if (isExternal && defined(sourceUri)) {
                        id = sourceUri + id;
                    }
                    if (!defined(styleCollection.getById(id))) {
                        styleEntity = new Entity({
                            id : id
                        });
                        styleCollection.add(styleEntity);
                        applyStyle(dataSource, node, styleEntity, sourceUri, uriResolver);
                    }
                }
            }
        }

        var styleMaps = queryNodes(kml, 'StyleMap', namespaces.kml);
        if (defined(styleMaps)) {
            var styleMapsLength = styleMaps.length;
            for (i = 0; i < styleMapsLength; i++) {
                var styleMap = styleMaps[i];
                id = queryStringAttribute(styleMap, 'id');
                if (defined(id)) {
                    var pairs = queryChildNodes(styleMap, 'Pair', namespaces.kml);
                    for (var p = 0; p < pairs.length; p++) {
                        var pair = pairs[p];
                        if (queryStringValue(pair, 'key', namespaces.kml) === 'normal') {
                            id = '#' + id;
                            if (isExternal && defined(sourceUri)) {
                                id = sourceUri + id;
                            }
                            if (!defined(styleCollection.getById(id))) {
                                styleEntity = styleCollection.getOrCreateEntity(id);

                                var styleUrl = queryStringValue(pair, 'styleUrl', namespaces.kml);
                                if (defined(styleUrl)) {
                                    var base = styleCollection.getOrCreateEntity(styleUrl);
                                    if (defined(base)) {
                                        styleEntity.merge(base);
                                    }
                                } else {
                                    node = queryFirstNode(pair, 'Style', namespaces.kml);
                                    applyStyle(dataSource, node, styleEntity, sourceUri, uriResolver);
                                }
                            }
                            break;
                        }
                    }
                }
            }
        }

        var externalStyleHash = {};
        var promises = [];
        var styleUrlNodes = kml.getElementsByTagName('styleUrl');
        var styleUrlNodesLength = styleUrlNodes.length;
        for (i = 0; i < styleUrlNodesLength; i++) {
            var styleReference = styleUrlNodes[i].textContent;
            if (styleReference[0] !== '#') {
                //According to the spec, all local styles should start with a #
                //and everything else is an external style that has a # seperating
                //the URL of the document and the style.  However, Google Earth
                //also accepts styleUrls without a # as meaning a local style.
                var tokens = styleReference.split('#');
                if (tokens.length === 2) {
                    var uri = tokens[0];
                    if (!defined(externalStyleHash[uri])) {
                        if (defined(sourceUri)) {
                            uri = getAbsoluteUri(uri, getAbsoluteUri(sourceUri));
                        }
                        promises.push(processExternalStyles(dataSource, uri, styleCollection, sourceUri));
                    }
                }
            }
        }

        return promises;
    }

    function createDropLine(dataSource, entity, styleEntity) {
        var entityPosition = new ReferenceProperty(dataSource._entityCollection, entity.id, ['position']);
        var surfacePosition = new ScaledPositionProperty(entity.position);
        entity.polyline = defined(styleEntity.polyline) ? styleEntity.polyline.clone() : new PolylineGraphics();
        entity.polyline.positions = new PositionPropertyArray([entityPosition, surfacePosition]);
    }

    function createPositionPropertyFromAltitudeMode(property, altitudeMode, gxAltitudeMode) {
        if (gxAltitudeMode === 'relativeToSeaFloor' || altitudeMode === 'absolute' || altitudeMode === 'relativeToGround') {
            //Just return the ellipsoid referenced property until we support MSL and terrain
            return property;
        }

        if ((defined(altitudeMode) && altitudeMode !== 'clampToGround') || //
            (defined(gxAltitudeMode) && gxAltitudeMode !== 'clampToSeaFloor')) {
            console.log('KML - Unknown altitudeMode: ' + defaultValue(altitudeMode, gxAltitudeMode));
        }

        //Clamp to ellipsoid until we support terrain
        return new ScaledPositionProperty(property);
    }

    function createPositionPropertyArrayFromAltitudeMode(properties, altitudeMode, gxAltitudeMode) {
        if (!defined(properties)) {
            return undefined;
        }

        if (gxAltitudeMode === 'relativeToSeaFloor' || altitudeMode === 'absolute' || altitudeMode === 'relativeToGround') {
            //Just return the ellipsoid referenced property until we support MSL and terrain
            return properties;
        }

        if ((defined(altitudeMode) && altitudeMode !== 'clampToGround') || //
            (defined(gxAltitudeMode) && gxAltitudeMode !== 'clampToSeaFloor')) {
            console.log('KML - Unknown altitudeMode: ' + defaultValue(altitudeMode, gxAltitudeMode));
        }

        //Clamp to ellipsoid until we support terrain.
        var propertiesLength = properties.length;
        for (var i = 0; i < propertiesLength; i++) {
            var property = properties[i];
            Ellipsoid.WGS84.scaleToGeodeticSurface(property, property);
        }
        return properties;
    }

    function processPositionGraphics(dataSource, entity, styleEntity) {
        var label = entity.label;
        if (!defined(label)) {
            label = defined(styleEntity.label) ? styleEntity.label.clone() : createDefaultLabel();
            entity.label = label;
        }
        label.text = entity.name;

        var billboard = entity.billboard;
        if (!defined(billboard)) {
            billboard = defined(styleEntity.billboard) ? styleEntity.billboard.clone() : createDefaultBillboard();
            entity.billboard = billboard;
        }

        if (!defined(billboard.image)) {
            billboard.image = dataSource._pinBuilder.fromColor(Color.YELLOW, 64);
        }

        if (defined(billboard.scale)) {
            var scale = billboard.scale.getValue();
            if (scale !== 0) {
                label.pixelOffset = new Cartesian2((scale * 16) + 1, 0);
            } else {
                //Minor tweaks to better match Google Earth.
                label.pixelOffset = undefined;
                label.horizontalOrigin = undefined;
            }
        }
    }

    function processPathGraphics(dataSource, entity, styleEntity) {
        var path = entity.path;
        if (!defined(path)) {
            path = new PathGraphics();
            path.leadTime = 0;
            entity.path = path;
        }

        var polyline = styleEntity.polyline;
        if (defined(polyline)) {
            path.material = polyline.material;
            path.width = polyline.width;
        }
    }

    function processPoint(dataSource, geometryNode, entity, styleEntity) {
        var coordinatesString = queryStringValue(geometryNode, 'coordinates', namespaces.kml);
        var altitudeMode = queryStringValue(geometryNode, 'altitudeMode', namespaces.kml);
        var gxAltitudeMode = queryStringValue(geometryNode, 'altitudeMode', namespaces.gx);
        var extrude = queryBooleanValue(geometryNode, 'extrude', namespaces.kml);

        var position = readCoordinate(coordinatesString);

        entity.position = createPositionPropertyFromAltitudeMode(new ConstantPositionProperty(position), altitudeMode, gxAltitudeMode);
        processPositionGraphics(dataSource, entity, styleEntity);

        if (extrude && isExtrudable(altitudeMode, gxAltitudeMode)) {
            createDropLine(dataSource, entity, styleEntity);
        }
    }

    function processLineStringOrLinearRing(dataSource, geometryNode, entity, styleEntity) {
        var coordinatesNode = queryFirstNode(geometryNode, 'coordinates', namespaces.kml);
        var altitudeMode = queryStringValue(geometryNode, 'altitudeMode', namespaces.kml);
        var gxAltitudeMode = queryStringValue(geometryNode, 'altitudeMode', namespaces.gx);
        var extrude = queryBooleanValue(geometryNode, 'extrude', namespaces.kml);
        var tessellate = queryBooleanValue(geometryNode, 'tessellate', namespaces.kml);
        var canExtrude = isExtrudable(altitudeMode, gxAltitudeMode);

        var coordinates = readCoordinates(coordinatesNode);
        var polyline = styleEntity.polyline;
        if (canExtrude && extrude) {
            var wall = new WallGraphics();
            entity.wall = wall;
            wall.positions = coordinates;
            var polygon = styleEntity.polygon;

            if (defined(polygon)) {
                wall.fill = polygon.fill;
                wall.outline = polygon.outline;
                wall.material = polygon.material;
            }

            if (defined(polyline)) {
                wall.outlineColor = defined(polyline.material) ? polyline.material.color : Color.WHITE;
                wall.outlineWidth = polyline.width;
            }
        } else {
            polyline = defined(polyline) ? polyline.clone() : new PolylineGraphics();
            entity.polyline = polyline;
            polyline.positions = createPositionPropertyArrayFromAltitudeMode(coordinates, altitudeMode, gxAltitudeMode);
            if (!tessellate || canExtrude) {
                polyline.followSurface = false;
            }
        }
    }

    function processPolygon(dataSource, geometryNode, entity, styleEntity) {
        var outerBoundaryIsNode = queryFirstNode(geometryNode, 'outerBoundaryIs', namespaces.kml);
        var linearRingNode = queryFirstNode(outerBoundaryIsNode, 'LinearRing', namespaces.kml);
        var coordinatesNode = queryFirstNode(linearRingNode, 'coordinates', namespaces.kml);
        var coordinates = readCoordinates(coordinatesNode);
        var extrude = queryBooleanValue(geometryNode, 'extrude', namespaces.kml);
        var altitudeMode = queryStringValue(geometryNode, 'altitudeMode', namespaces.kml);
        var gxAltitudeMode = queryStringValue(geometryNode, 'altitudeMode', namespaces.gx);
        var canExtrude = isExtrudable(altitudeMode, gxAltitudeMode);

        var polygon = defined(styleEntity.polygon) ? styleEntity.polygon.clone() : createDefaultPolygon();

        var polyline = styleEntity.polyline;
        if (defined(polyline)) {
            polygon.outlineColor = defined(polyline.material) ? polyline.material.color : Color.WHITE;
            polygon.outlineWidth = polyline.width;
        }
        entity.polygon = polygon;

        if (canExtrude) {
            polygon.perPositionHeight = true;
            polygon.extrudedHeight = extrude ? 0 : undefined;
        }

        if (defined(coordinates)) {
            var hierarchy = new PolygonHierarchy(coordinates);
            var innerBoundaryIsNodes = queryChildNodes(geometryNode, 'innerBoundaryIs', namespaces.kml);
            for (var j = 0; j < innerBoundaryIsNodes.length; j++) {
                linearRingNode = queryChildNodes(innerBoundaryIsNodes[j], 'LinearRing', namespaces.kml);
                for (var k = 0; k < linearRingNode.length; k++) {
                    coordinatesNode = queryFirstNode(linearRingNode[k], 'coordinates', namespaces.kml);
                    coordinates = readCoordinates(coordinatesNode);
                    if (defined(coordinates)) {
                        hierarchy.holes.push(new PolygonHierarchy(coordinates));
                    }
                }
            }
            polygon.hierarchy = hierarchy;
        }
    }

    function processTrack(dataSource, geometryNode, entity, styleEntity) {
        var altitudeMode = queryStringValue(geometryNode, 'altitudeMode', namespaces.kml);
        var gxAltitudeMode = queryStringValue(geometryNode, 'altitudeMode', namespaces.gx);
        var coordNodes = queryChildNodes(geometryNode, 'coord', namespaces.gx);
        var timeNodes = queryChildNodes(geometryNode, 'when', namespaces.kml);
        var extrude = queryBooleanValue(geometryNode, 'extrude', namespaces.kml);
        var canExtrude = isExtrudable(altitudeMode, gxAltitudeMode);

        var length = Math.min(coordNodes.length, timeNodes.length);
        var coordinates = [];
        var times = [];
        for (var i = 0; i < length; i++) {
            var position = readCoordinate(coordNodes[i].textContent);
            coordinates.push(position);
            times.push(JulianDate.fromIso8601(timeNodes[i].textContent));
        }
        var property = new SampledPositionProperty();
        property.addSamples(times, coordinates);
        entity.position = createPositionPropertyFromAltitudeMode(property, altitudeMode, gxAltitudeMode);
        processPositionGraphics(dataSource, entity, styleEntity);
        processPathGraphics(dataSource, entity, styleEntity);

        entity.availability = new TimeIntervalCollection();

        if (timeNodes.length > 0) {
            entity.availability.addInterval(new TimeInterval({
                start : times[0],
                stop : times[times.length - 1]
            }));
        }

        if (canExtrude && extrude) {
            createDropLine(dataSource, entity, styleEntity);
        }
    }

    function addToMultiTrack(times, positions, composite, availability, dropShowProperty, extrude, altitudeMode, gxAltitudeMode, includeEndPoints) {
        var start = times[0];
        var stop = times[times.length - 1];

        var data = new SampledPositionProperty();
        data.addSamples(times, positions);

        composite.intervals.addInterval(new TimeInterval({
            start : start,
            stop : stop,
            isStartIncluded : includeEndPoints,
            isStopIncluded : includeEndPoints,
            data : createPositionPropertyFromAltitudeMode(data, altitudeMode, gxAltitudeMode)
        }));
        availability.addInterval(new TimeInterval({
            start : start,
            stop : stop,
            isStartIncluded : includeEndPoints,
            isStopIncluded : includeEndPoints
        }));
        dropShowProperty.intervals.addInterval(new TimeInterval({
            start : start,
            stop : stop,
            isStartIncluded : includeEndPoints,
            isStopIncluded : includeEndPoints,
            data : extrude
        }));
    }

    function processMultiTrack(dataSource, geometryNode, entity, styleEntity) {
        // Multitrack options do not work in GE as detailed in the spec,
        // rather than altitudeMode being at the MultiTrack level,
        // GE just defers all settings to the underlying track.

        var interpolate = queryBooleanValue(geometryNode, 'interpolate', namespaces.gx);
        var trackNodes = queryChildNodes(geometryNode, 'Track', namespaces.gx);

        var times;
        var lastStop;
        var lastStopPosition;
        var needDropLine = false;
        var dropShowProperty = new TimeIntervalCollectionProperty();
        var availability = new TimeIntervalCollection();
        var composite = new CompositePositionProperty();
        for (var i = 0, len = trackNodes.length; i < len; i++) {
            var trackNode = trackNodes[i];
            var timeNodes = queryChildNodes(trackNode, 'when', namespaces.kml);
            var coordNodes = queryChildNodes(trackNode, 'coord', namespaces.gx);
            var altitudeMode = queryStringValue(trackNode, 'altitudeMode', namespaces.kml);
            var gxAltitudeMode = queryStringValue(trackNode, 'altitudeMode', namespaces.gx);
            var canExtrude = isExtrudable(altitudeMode, gxAltitudeMode);
            var extrude = queryBooleanValue(trackNode, 'extrude', namespaces.kml);

            var length = Math.min(coordNodes.length, timeNodes.length);

            var positions = [];
            times = [];
            for (var x = 0; x < length; x++) {
                var position = readCoordinate(coordNodes[x].textContent);
                positions.push(position);
                times.push(JulianDate.fromIso8601(timeNodes[x].textContent));
            }

            if (interpolate) {
                //If we are interpolating, then we need to fill in the end of
                //the last track and the beginning of this one with a sampled
                //property.  From testing in Google Earth, this property
                //is never extruded and always absolute.
                if (defined(lastStop)) {
                    addToMultiTrack([lastStop, times[0]], [lastStopPosition, positions[0]], composite, availability, dropShowProperty, false, 'absolute', undefined, false);
                }
                lastStop = times[length - 1];
                lastStopPosition = positions[positions.length - 1];
            }

            addToMultiTrack(times, positions, composite, availability, dropShowProperty, canExtrude && extrude, altitudeMode, gxAltitudeMode, true);
            needDropLine = needDropLine || (canExtrude && extrude);
        }

        entity.availability = availability;
        entity.position = composite;
        processPositionGraphics(dataSource, entity, styleEntity);
        processPathGraphics(dataSource, entity, styleEntity);
        if (needDropLine) {
            createDropLine(dataSource, entity, styleEntity);
            entity.polyline.show = dropShowProperty;
        }
    }

    function processMultiGeometry(dataSource, geometryNode, entity, styleEntity) {
        var childNodes = geometryNode.childNodes;
        for (var i = 0, len = childNodes.length; i < len; i++) {
            var childNode = childNodes.item(i);
            var geometryProcessor = geometryTypes[childNode.localName];
            if (defined(geometryProcessor)) {
                var childEntity = getOrCreateEntity(childNode, dataSource._entityCollection);
                childEntity.parent = entity;
                childEntity.name = entity.name;
                childEntity.availability = entity.availability;
                childEntity.description = entity.description;
                childEntity.kml = entity.kml;
                geometryProcessor(dataSource, childNode, childEntity, styleEntity);
            }
        }
    }

    function processExtendedData(node, entity) {
        var extendedDataNode = queryFirstNode(node, 'ExtendedData', namespaces.kml);

        if (!defined(extendedDataNode)) {
            return undefined;
        }

        var result = {};
        var dataNodes = queryChildNodes(extendedDataNode, 'Data', namespaces.kml);
        if (defined(dataNodes)) {
            var length = dataNodes.length;
            for (var i = 0; i < length; i++) {
                var dataNode = dataNodes[i];
                var name = queryStringAttribute(dataNode, 'name');
                if (defined(name)) {
                    result[name] = {
                        displayName : queryStringValue(dataNode, 'displayName', namespaces.kml),
                        value : queryStringValue(dataNode, 'value', namespaces.kml)
                    };
                }
            }
        }
        entity.kml.extendedData = result;
    }

    var scratchDiv = document.createElement('div');

    function processDescription(node, entity, styleEntity, uriResolver) {
        var i;
        var key;
        var keys;

        var kmlData = entity.kml;
        var extendedData = kmlData.extendedData;
        var description = queryStringValue(node, 'description', namespaces.kml);

        var balloonStyle = defaultValue(entity.balloonStyle, styleEntity.balloonStyle);

        var background = Color.WHITE;
        var foreground = Color.BLACK;
        var text = description;

        if (defined(balloonStyle)) {
            background = defaultValue(balloonStyle.bgColor, Color.WHITE);
            foreground = defaultValue(balloonStyle.textColor, Color.BLACK);
            text = defaultValue(balloonStyle.text, description);
        }

        var value;
        if (defined(text)) {
            text = text.replace('$[name]', defaultValue(entity.name, ''));
            text = text.replace('$[description]', defaultValue(description, ''));
            text = text.replace('$[address]', defaultValue(kmlData.address, ''));
            text = text.replace('$[Snippet]', defaultValue(kmlData.snippet, ''));
            text = text.replace('$[id]', entity.id);

            //While not explicitly defined by the OGC spec, in Google Earth
            //The appearance of geDirections adds the directions to/from links
            //We simply replace this string with nothing.
            text = text.replace('$[geDirections]', '');

            if (defined(extendedData)) {
                var matches = text.match(/\$\[.+?\]/g);
                if (matches !== null) {
                    for (i = 0; i < matches.length; i++) {
                        var token = matches[i];
                        var propertyName = token.substr(2, token.length - 3);
                        var isDisplayName = /\/displayName$/.test(propertyName);
                        propertyName = propertyName.replace(/\/displayName$/, '');

                        value = extendedData[propertyName];
                        if (defined(value)) {
                            value = isDisplayName ? value.displayName : value.value;
                        }
                        if (defined(value)) {
                            text = text.replace(token, defaultValue(value, ''));
                        }
                    }
                }
            }
        } else if (defined(extendedData)) {
            //If no description exists, build a table out of the extended data
            keys = Object.keys(extendedData);
            if (keys.length > 0) {
                text = '<table class="cesium-infoBox-defaultTable cesium-infoBox-defaultTable-lighter"><tbody>';
                for (i = 0; i < keys.length; i++) {
                    key = keys[i];
                    value = extendedData[key];
                    text += '<tr><th>' + defaultValue(value.displayName, key) + '</th><td>' + defaultValue(value.value, '') + '</td></tr>';
                }
                text += '</tbody></table>';
            }
        }

        if (!defined(text)) {
            //No description
            return;
        }

        //Turns non-explicit links into clickable links.
        text = autolinker.link(text);

        //Use a temporary div to manipulate the links
        //so that they open in a new window.
        scratchDiv.innerHTML = text;
        var links = scratchDiv.querySelectorAll('a');
        for (i = 0; i < links.length; i++) {
            links[i].setAttribute('target', '_blank');
        }

        //Rewrite any KMZ embedded urls
        if (defined(uriResolver) && uriResolver.keys.length > 1) {
            replaceAttributes(scratchDiv, 'a', 'href', uriResolver);
            replaceAttributes(scratchDiv, 'img', 'src', uriResolver);
        }

        var tmp = '<div class="cesium-infoBox-description-lighter" style="';
        tmp += 'overflow:auto;';
        tmp += 'word-wrap:break-word;';
        tmp += 'background-color:' + background.toCssColorString() + ';';
        tmp += 'color:' + foreground.toCssColorString() + ';';
        tmp += '">';
        tmp += scratchDiv.innerHTML + '</div>';
        scratchDiv.innerHTML = '';

        //Set the final HTML as the description.
        entity.description = tmp;
    }

    function processFeature(dataSource, parent, featureNode, entityCollection, styleCollection, sourceUri, uriResolver) {
        var entity = getOrCreateEntity(featureNode, entityCollection);
        var kmlData = entity.kml;
        var styleEntity = computeFinalStyle(entity, dataSource, featureNode, styleCollection, sourceUri, uriResolver);

        var name = queryStringValue(featureNode, 'name', namespaces.kml);
        entity.name = name;
        entity.parent = parent;

        var availability = processTimeSpan(featureNode);
        if (!defined(availability)) {
            availability = processTimeStamp(featureNode);
        }
        entity.availability = availability;

        var visibility = queryBooleanValue(featureNode, 'visibility', namespaces.kml);
        entity.show = defaultValue(visibility, true);
        //var open = queryBooleanValue(featureNode, 'open', namespaces.kml);

        var authorNode = queryFirstNode(featureNode, 'author', namespaces.atom);
        var author = kmlData.author;
        author.name = queryStringValue(authorNode, 'name', namespaces.atom);
        author.uri = queryStringValue(authorNode, 'uri', namespaces.atom);
        author.email = queryStringValue(authorNode, 'email', namespaces.atom);

        var linkNode = queryFirstNode(featureNode, 'link', namespaces.atom);
        var link = kmlData.link;
        link.href = queryStringAttribute(linkNode, 'href');
        link.hreflang = queryStringAttribute(linkNode, 'hreflang');
        link.rel = queryStringAttribute(linkNode, 'rel');
        link.type = queryStringAttribute(linkNode, 'type');
        link.title = queryStringAttribute(linkNode, 'title');
        link.length = queryStringAttribute(linkNode, 'length');

        kmlData.address = queryStringValue(featureNode, 'address', namespaces.kml);
        kmlData.phoneNumber = queryStringValue(featureNode, 'phoneNumber', namespaces.kml);
        kmlData.snippet = queryStringValue(featureNode, 'Snippet', namespaces.kml);

        processExtendedData(featureNode, entity);
        processDescription(featureNode, entity, styleEntity, uriResolver);

        return {
            entity : entity,
            styleEntity : styleEntity
        };
    }

    var geometryTypes = {
        Point : processPoint,
        LineString : processLineStringOrLinearRing,
        LinearRing : processLineStringOrLinearRing,
        Polygon : processPolygon,
        Track : processTrack,
        MultiTrack : processMultiTrack,
        MultiGeometry : processMultiGeometry
    };

    function processDocument(dataSource, parent, node, entityCollection, styleCollection, sourceUri, uriResolver) {
        var featureTypeNames = Object.keys(featureTypes);
        var featureTypeNamesLength = featureTypeNames.length;

        for (var i = 0; i < featureTypeNamesLength; i++) {
            var featureName = featureTypeNames[i];
            var processFeatureNode = featureTypes[featureName];

            var childNodes = node.childNodes;
            var length = childNodes.length;
            for (var q = 0; q < length; q++) {
                var child = childNodes[q];
                if (child.localName === featureName && namespaces.kml.indexOf(child.namespaceURI) !== -1) {
                    processFeatureNode(dataSource, parent, child, entityCollection, styleCollection, sourceUri, uriResolver);
                }
            }
        }
    }

    function processFolder(dataSource, parent, node, entityCollection, styleCollection, sourceUri, uriResolver) {
        var r = processFeature(dataSource, parent, node, entityCollection, styleCollection, sourceUri, uriResolver);
        processDocument(dataSource, r.entity, node, entityCollection, styleCollection, sourceUri, uriResolver);
    }

    function processPlacemark(dataSource, parent, placemark, entityCollection, styleCollection, sourceUri, uriResolver) {
        var r = processFeature(dataSource, parent, placemark, entityCollection, styleCollection, sourceUri, uriResolver);
        var entity = r.entity;
        var styleEntity = r.styleEntity;

        var hasGeometry = false;
        var childNodes = placemark.childNodes;
        for (var i = 0, len = childNodes.length; i < len && !hasGeometry; i++) {
            var childNode = childNodes.item(i);
            var geometryProcessor = geometryTypes[childNode.localName];
            if (defined(geometryProcessor)) {
                geometryProcessor(dataSource, childNode, entity, styleEntity);
                hasGeometry = true;
            }
        }

        if (!hasGeometry) {
            entity.merge(styleEntity);
            processPositionGraphics(dataSource, entity, styleEntity);
        }
    }

    function processGroundOverlay(dataSource, parent, groundOverlay, entityCollection, styleCollection, sourceUri, uriResolver) {
        var r = processFeature(dataSource, parent, groundOverlay, entityCollection, styleCollection, sourceUri, uriResolver);
        var entity = r.entity;

        var geometry;
        var isLatLonQuad = false;

        var positions = readCoordinates(queryFirstNode(groundOverlay, 'LatLonQuad', namespaces.gx));
        if (defined(positions)) {
            geometry = createDefaultPolygon();
            geometry.hierarchy = new PolygonHierarchy(positions);
            entity.polygon = geometry;
            isLatLonQuad = true;
        } else {
            geometry = new RectangleGraphics();
            entity.rectangle = geometry;

            var latLonBox = queryFirstNode(groundOverlay, 'LatLonBox', namespaces.kml);
            if (defined(latLonBox)) {
                var west = queryNumericValue(latLonBox, 'west', namespaces.kml);
                var south = queryNumericValue(latLonBox, 'south', namespaces.kml);
                var east = queryNumericValue(latLonBox, 'east', namespaces.kml);
                var north = queryNumericValue(latLonBox, 'north', namespaces.kml);

                if (defined(west)) {
                    west = CesiumMath.negativePiToPi(CesiumMath.toRadians(west));
                }
                if (defined(south)) {
                    south = CesiumMath.negativePiToPi(CesiumMath.toRadians(south));
                }
                if (defined(east)) {
                    east = CesiumMath.negativePiToPi(CesiumMath.toRadians(east));
                }
                if (defined(north)) {
                    north = CesiumMath.negativePiToPi(CesiumMath.toRadians(north));
                }
                geometry.coordinates = new Rectangle(west, south, east, north);

                var rotation = queryNumericValue(latLonBox, 'rotation', namespaces.kml);
                if (defined(rotation)) {
                    geometry.rotation = CesiumMath.toRadians(rotation);
                }
            }
        }

        var iconNode = queryFirstNode(groundOverlay, 'Icon', namespaces.kml);
        var href = queryStringValue(iconNode, 'href', namespaces.kml);
        if (defined(href)) {
            if (isLatLonQuad) {
                console.log('KML - gx:LatLonQuad Icon does not support texture projection.');
            }
            geometry.material = resolveHref(href, dataSource._proxy, sourceUri, uriResolver);
        } else {
            geometry.material = queryColorValue(groundOverlay, 'color', namespaces.kml);
        }

        var altitudeMode = queryStringValue(groundOverlay, 'altitudeMode', namespaces.kml);

        if (defined(altitudeMode)) {
            if (altitudeMode === 'absolute') {
                //Use height above ellipsoid until we support MSL.
                geometry.height = queryNumericValue(groundOverlay, 'altitude', namespaces.kml);
            } else if (altitudeMode !== 'clampToGround'){
                console.log('KML - Unknown altitudeMode: ' + altitudeMode);
            }
            // else just use the default of 0 until we support 'clampToGround'
        } else {
            altitudeMode = queryStringValue(groundOverlay, 'altitudeMode', namespaces.gx);
            if (altitudeMode === 'relativeToSeaFloor') {
                console.log('KML - altitudeMode relativeToSeaFloor is currently not supported, treating as absolute.');
                geometry.height = queryNumericValue(groundOverlay, 'altitude', namespaces.kml);
            } else if (altitudeMode === 'clampToSeaFloor') {
                console.log('KML - altitudeMode clampToSeaFloor is currently not supported, treating as clampToGround.');
            } else if (defined(altitudeMode)) {
                console.log('KML - Unknown altitudeMode: ' + altitudeMode);
            }
        }
    }

    function processUnsupported(dataSource, parent, node, entityCollection, styleCollection, sourceUri, uriResolver) {
        console.log('KML - Unsupported feature: ' + node.localName);
    }

    function processNetworkLink(dataSource, parent, node, entityCollection, styleCollection, sourceUri, uriResolver) {
        var r = processFeature(dataSource, parent, node, entityCollection, styleCollection, sourceUri, uriResolver);
        var networkEntity = r.entity;

        var link = queryFirstNode(node, 'Link', namespaces.kml);
        if (defined(link)) {
            var linkUrl = queryStringValue(link, 'href', namespaces.kml);
            if (defined(linkUrl)) {
                linkUrl = resolveHref(linkUrl, undefined, sourceUri, uriResolver);
                var networkLinkSource = new KmlDataSource(dataSource._proxy);
                var promise = when(networkLinkSource.load(linkUrl), function() {
                    var entities = networkLinkSource.entities.values;
                    for (var i = 0; i < entities.length; i++) {
                        dataSource._entityCollection.suspendEvents();
                        entities[i].parent = networkEntity;
                        dataSource._entityCollection.add(entities[i]);
                        dataSource._entityCollection.resumeEvents();
                    }
                });

                dataSource._promises.push(promise);
            }
        }
    }

    var featureTypes = {
        Document : processDocument,
        Folder : processFolder,
        Placemark : processPlacemark,
        NetworkLink : processNetworkLink,
        GroundOverlay : processGroundOverlay,
        PhotoOverlay : processUnsupported,
        ScreenOverlay : processUnsupported
    };

    function processFeatureNode(dataSource, node, parent, entityCollection, styleCollection, sourceUri, uriResolver) {
        var featureProocessor = featureTypes[node.localName];
        if (defined(featureProocessor)) {
            featureProocessor(dataSource, parent, node, entityCollection, styleCollection, sourceUri, uriResolver);
        } else {
            console.log('KML - Unsupported feature node: ' + node.localName);
        }
    }

    function loadKml(dataSource, kml, sourceUri, uriResolver) {
        var entityCollection = dataSource._entityCollection;

        dataSource._promises = [];
        entityCollection.removeAll();

        var documentElement = kml.documentElement;
        var document = documentElement.localName === 'Document' ? documentElement : queryFirstNode(documentElement, 'Document', namespaces.kml);
        var name = queryStringValue(document, 'name', namespaces.kml);
        if (!defined(name) && defined(sourceUri)) {
            name = getFilenameFromUri(sourceUri);
        }

        var styleCollection = new EntityCollection(dataSource);
        return when.all(processStyles(dataSource, kml, styleCollection, sourceUri, false, uriResolver), function() {
            var element = kml.documentElement;
            if (element.localName === 'kml') {
                var childNodes = element.childNodes;
                for (var i = 0; i < childNodes.length; i++) {
                    var tmp = childNodes[i];
                    if (defined(featureTypes[tmp.localName])) {
                        element = tmp;
                        break;
                    }
                }
            }
            processFeatureNode(dataSource, element, undefined, entityCollection, styleCollection, sourceUri, uriResolver);

            return when.all(dataSource._promises, function() {
                var clock;
                var availability = entityCollection.computeAvailability();

                var start = availability.start;
                var stop = availability.stop;
                var isMinStart = JulianDate.equals(start, Iso8601.MINIMUM_VALUE);
                var isMaxStop = JulianDate.equals(stop, Iso8601.MAXIMUM_VALUE);
                if (!isMinStart || !isMaxStop) {
                    var date;

                    //If start is min time just start at midnight this morning, local time
                    if (isMinStart) {
                        date = new Date();
                        date.setHours(0, 0, 0, 0);
                        start = JulianDate.fromDate(date);
                    }

                    //If stop is max value just stop at midnight tonight, local time
                    if (isMaxStop) {
                        date = new Date();
                        date.setHours(24, 0, 0, 0);
                        stop = JulianDate.fromDate(date);
                    }

                    clock = new DataSourceClock();
                    clock.startTime = start;
                    clock.stopTime = stop;
                    clock.currentTime = JulianDate.clone(start);
                    clock.clockRange = ClockRange.LOOP_STOP;
                    clock.clockStep = ClockStep.SYSTEM_CLOCK_MULTIPLIER;
                    clock.multiplier = Math.round(Math.min(Math.max(JulianDate.secondsDifference(stop, start) / 60, 1), 3.15569e7));
                }
                var changed = false;
                if (dataSource._name !== name) {
                    dataSource._name = name;
                    changed = true;
                }

                if (clock !== dataSource._clock) {
                    changed = true;
                    dataSource._clock = clock;
                }

                if (changed) {
                    dataSource._changed.raiseEvent(dataSource);
                }

                DataSource.setLoading(dataSource, false);
                return dataSource;
            });
        });
    }

    function loadKmz(dataSource, blob, sourceUri) {
        var deferred = when.defer();
        zip.createReader(new zip.BlobReader(blob), function(reader) {
            reader.getEntries(function(entries) {
                var promises = [];
                var foundKML = false;
                var uriResolver = {};
                for (var i = 0; i < entries.length; i++) {
                    var entry = entries[i];
                    if (!entry.directory) {
                        var innerDefer = when.defer();
                        promises.push(innerDefer.promise);
                        if (!foundKML && /\.kml$/i.test(entry.filename)) {
                            //Only the first KML file found in the zip is used.
                            //https://developers.google.com/kml/documentation/kmzarchives
                            foundKML = true;
                            loadXmlFromZip(reader, entry, uriResolver, innerDefer);
                        } else {
                            loadDataUriFromZip(reader, entry, uriResolver, innerDefer);
                        }
                    }
                }
                when.all(promises).then(function() {
                    reader.close();
                    if (!defined(uriResolver.kml)) {
                        deferred.reject(new RuntimeError('KMZ file does not contain a KML document.'));
                        return;
                    }
                    uriResolver.keys = Object.keys(uriResolver);
                    return loadKml(dataSource, uriResolver.kml, sourceUri, uriResolver);
                }).then(deferred.resolve).otherwise(deferred.reject);
            });
        }, function(e) {
            deferred.reject(e);
        });

        return deferred.promise;
    }

    /**
     * A {@link DataSource} which processes Keyhole Markup Language 2.2 (KML).
     * <p>
     * KML support in Cesium is incomplete, but a large amount of the standard,
     * as well as Google's <code>gx</code> extension namespace, is supported. See Github issue
     * {@link https://github.com/AnalyticalGraphicsInc/cesium/issues/873|#873} for a
     * detailed list of what is and isn't support. Cesium will also write information to the
     * console when it encounters most unsupported features.
     * </p>
     * <p>
     * Non visual feature data, such as <code>atom:author</code> and <code>ExtendedData</code>
     * is exposed via an instance of {@link KmlFeatureData}, which is added to each {@link Entity}
     * under the <code>kml</code> property.
     * </p>
     *
     * @alias KmlDataSource
     * @constructor
     *
     * @param {DefaultProxy} [proxy] A proxy to be used for loading external data.
     *
     * @see {@link http://www.opengeospatial.org/standards/kml/|Open Geospatial Consortium KML Standard}
     * @see {@link https://developers.google.com/kml/|Google KML Documentation}
     *
     * @demo {@link http://cesiumjs.org/Cesium/Apps/Sandcastle/index.html?src=KML.html|Cesium Sandcastle KML Demo}
     *
     * @example
     * var viewer = new Cesium.Viewer('cesiumContainer');
     * viewer.dataSources.add(Cesium.KmlDataSource.load('../../SampleData/facilities.kmz'));
     */
    function KmlDataSource(proxy) {
        this._changed = new Event();
        this._error = new Event();
        this._loading = new Event();
        this._clock = undefined;
        this._entityCollection = new EntityCollection(this);
        this._name = undefined;
        this._isLoading = false;
        this._proxy = proxy;
        this._pinBuilder = new PinBuilder();
        this._promises = [];
    }

    /**
     * Creates a Promise to a new instance loaded with the provided KML data.
     *
     * @param {String|Document|Blob} data A url, parsed KML document, or Blob containing binary KMZ data or a parsed KML document.
     * @param {Object} [options] An object with the following properties:
     * @param {DefaultProxy} [options.proxy] A proxy to be used for loading external data.
     * @param {String} [options.sourceUri] Overrides the url to use for resolving relative links and other KML network features.
     * @returns {Promise.<KmlDataSource>} A promise that will resolve to a new KmlDataSource instance once the KML is loaded.
     */
    KmlDataSource.load = function(data, options) {
        options = defaultValue(options, defaultValue.EMPTY_OBJECT);
        var dataSource = new KmlDataSource(options.proxy);
        return dataSource.load(data, options);
    };

    defineProperties(KmlDataSource.prototype, {
        /**
         * Gets a human-readable name for this instance.
         * This will be automatically be set to the KML document name on load.
         * @memberof KmlDataSource.prototype
         * @type {String}
         */
        name : {
            get : function() {
                return this._name;
            }
        },
        /**
         * Gets the clock settings defined by the loaded KML. This represents the total
         * availability interval for all time-dynamic data. If the KML does not contain
         * time-dynamic data, this value is undefined.
         * @memberof KmlDataSource.prototype
         * @type {DataSourceClock}
         */
        clock : {
            get : function() {
                return this._clock;
            }
        },
        /**
         * Gets the collection of {@link Entity} instances.
         * @memberof KmlDataSource.prototype
         * @type {EntityCollection}
         */
        entities : {
            get : function() {
                return this._entityCollection;
            }
        },
        /**
         * Gets a value indicating if the data source is currently loading data.
         * @memberof KmlDataSource.prototype
         * @type {Boolean}
         */
        isLoading : {
            get : function() {
                return this._isLoading;
            }
        },
        /**
         * Gets an event that will be raised when the underlying data changes.
         * @memberof KmlDataSource.prototype
         * @type {Event}
         */
        changedEvent : {
            get : function() {
                return this._changed;
            }
        },
        /**
         * Gets an event that will be raised if an error is encountered during processing.
         * @memberof KmlDataSource.prototype
         * @type {Event}
         */
        errorEvent : {
            get : function() {
                return this._error;
            }
        },
        /**
         * Gets an event that will be raised when the data source either starts or stops loading.
         * @memberof KmlDataSource.prototype
         * @type {Event}
         */
        loadingEvent : {
            get : function() {
                return this._loading;
            }
        }
    });

    /**
     * Asynchronously loads the provided KML data, replacing any existing data.
     *
     * @param {String|Document|Blob} data A url, parsed KML document, or Blob containing binary KMZ data or a parsed KML document.
     * @param {Object} [options] An object with the following properties:
     * @param {Number} [options.sourceUri] Overrides the url to use for resolving relative links and other KML network features.
     * @returns {Promise.<KmlDataSource>} A promise that will resolve to this instances once the KML is loaded.
     */
    KmlDataSource.prototype.load = function(data, options) {
        //>>includeStart('debug', pragmas.debug);
        if (!defined(data)) {
            throw new DeveloperError('data is required.');
        }
        //>>includeEnd('debug');

        DataSource.setLoading(this, true);

        options = defaultValue(options, defaultValue.EMPTY_OBJECT);
        var sourceUri = options.sourceUri;

        var promise = data;
        if (typeof data === 'string') {
            promise = loadBlob(proxyUrl(data, this._proxy));
            sourceUri = defaultValue(sourceUri, data);
        }

        var that = this;
        return when(promise, function(dataToLoad) {
            if (dataToLoad instanceof Blob) {
                return isZipFile(dataToLoad).then(function(isZip) {
                    if (isZip) {
                        return loadKmz(that, dataToLoad, sourceUri);
                    }
                    return when(readBlobAsText(dataToLoad)).then(function(text) {
                        //There's no official way to validate if a parse was successful.
                        //The following check detects the error on various browsers.

                        //IE raises an exception
                        var kml;
                        var error;
                        try {
                            kml = parser.parseFromString(text, 'application/xml');
                        } catch (e) {
                            error = e.toString();
                        }

                        //The pase succeeds on Chrome and Firefox, but the error
                        //handling is different in each.
                        if (defined(error) || kml.body || kml.documentElement.tagName === 'parsererror') {
                            //Firefox has error information as the firstChild nodeValue.
                            var msg = defined(error) ? error : kml.documentElement.firstChild.nodeValue;

                            //Chrome has it in the body text.
                            if (!msg) {
                                msg = kml.body.innerText;
                            }

                            //Return the error
                            throw new RuntimeError(msg);
                        }
                        return loadKml(that, kml, sourceUri, undefined);
                    });
                });
            } else {
                return when(loadKml(that, dataToLoad, sourceUri, undefined));
            }
        }).otherwise(function(error) {
            DataSource.setLoading(that, false);
            that._error.raiseEvent(that, error);
            console.log(error);
            return when.reject(error);
        });
    };

    /**
     * Contains KML Feature data loaded into the <code>Entity.kml</code> property by {@link KmlDataSource}.
     * @alias KmlFeatureData
     * @constructor
     */
    function KmlFeatureData() {
        /**
         * Gets the atom syndication format author field.
         * @type Object
         */
        this.author = {
            /**
             * Gets the name.
             * @type String
             * @alias author.name
             * @memberof! KmlFeatureData#
             * @property author.name
             */
            name : undefined,
            /**
             * Gets the URI.
             * @type String
             * @alias author.uri
             * @memberof! KmlFeatureData#
             * @property author.uri
             */
            uri : undefined,
            /**
             * Gets the email.
             * @type String
             * @alias author.email
             * @memberof! KmlFeatureData#
             * @property author.email
             */
            email : undefined
        };

        /**
         * Gets the link.
         * @type Object
         */
        this.link = {
            /**
             * Gets the href.
             * @type String
             * @alias link.href
             * @memberof! KmlFeatureData#
             * @property link.href
             */
            href : undefined,
            /**
             * Gets the language of the linked resource.
             * @type String
             * @alias link.hreflang
             * @memberof! KmlFeatureData#
             * @property link.hreflang
             */
            hreflang : undefined,
            /**
             * Gets the link relation.
             * @type String
             * @alias link.rel
             * @memberof! KmlFeatureData#
             * @property link.rel
             */
            rel : undefined,
            /**
             * Gets the link type.
             * @type String
             * @alias link.type
             * @memberof! KmlFeatureData#
             * @property link.type
             */
            type : undefined,
            /**
             * Gets the link title.
             * @type String
             * @alias link.title
             * @memberof! KmlFeatureData#
             * @property link.title
             */
            title : undefined,
            /**
             * Gets the link length.
             * @type String
             * @alias link.length
             * @memberof! KmlFeatureData#
             * @property link.length
             */
            length : undefined
        };

        /**
         * Gets the unstructured address field.
         * @type String
         */
        this.address = undefined;
        /**
         * Gets the phone number.
         * @type String
         */
        this.phoneNumber = undefined;
        /**
         * Gets the snippet.
         * @type String
         */
        this.snippet = undefined;
        /**
         * Gets the extended data, parsed into a JSON object.
         * Currently only the <code>Data</code> property is supported.
         * <code>SchemaData</code> and custom data are ignored.
         * @type String
         */
        this.extendedData = undefined;
    }

    return KmlDataSource;
});<|MERGE_RESOLUTION|>--- conflicted
+++ resolved
@@ -14,10 +14,7 @@
         '../Core/DeveloperError',
         '../Core/Ellipsoid',
         '../Core/Event',
-<<<<<<< HEAD
-=======
         '../Core/getAbsoluteUri',
->>>>>>> 0f75e4bd
         '../Core/getExtensionFromUri',
         '../Core/getFilenameFromUri',
         '../Core/Iso8601',
@@ -71,10 +68,7 @@
         DeveloperError,
         Ellipsoid,
         Event,
-<<<<<<< HEAD
-=======
         getAbsoluteUri,
->>>>>>> 0f75e4bd
         getExtensionFromUri,
         getFilenameFromUri,
         Iso8601,
