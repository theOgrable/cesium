/*global define,console*/
define([
        'require',
        'dojo/_base/declare',
        'dojo/ready',
        'dojo/_base/lang',
        'dojo/_base/event',
        'dojo/on',
        'dijit/_WidgetBase',
        'dijit/_TemplatedMixin',
        'dijit/_WidgetsInTemplateMixin',
        'dijit/form/Button',
        'dijit/form/ToggleButton',
        'dijit/form/DropDownButton',
        'dijit/TooltipDialog',
        './TimelineWidget',
        '../../Core/loadJson',
        '../../Core/BoundingRectangle',
        '../../Core/Clock',
        '../../Core/ClockStep',
        '../../Core/ClockRange',
        '../../Core/Extent',
        '../../Core/AnimationController',
        '../../Core/Ellipsoid',
        '../../Core/Iso8601',
        '../../Core/FullScreen',
        '../../Core/computeSunPosition',
        '../../Core/EventHandler',
        '../../Core/FeatureDetection',
        '../../Core/MouseEventType',
        '../../Core/Cartesian2',
        '../../Core/Cartesian3',
        '../../Core/JulianDate',
        '../../Core/DefaultProxy',
        '../../Core/Transforms',
        '../../Core/requestAnimationFrame',
        '../../Core/Color',
        '../../Core/Matrix4',
        '../../Core/Math',
        '../../Scene/PerspectiveFrustum',
        '../../Scene/Material',
        '../../Scene/Scene',
        '../../Scene/CameraColumbusViewMode',
        '../../Scene/CentralBody',
        '../../Scene/BingMapsImageryProvider',
        '../../Scene/BingMapsStyle',
        '../../Scene/SceneTransitioner',
        '../../Scene/SingleTileImageryProvider',
        '../../Scene/PerformanceDisplay',
        '../../Scene/SceneMode',
        '../../DynamicScene/processCzml',
        '../../DynamicScene/DynamicObjectView',
        '../../DynamicScene/DynamicObjectCollection',
        '../../DynamicScene/VisualizerCollection',
        'dojo/text!./CesiumViewerWidget.html'
    ], function (
        require,
        declare,
        ready,
        lang,
        event,
        on,
        _WidgetBase,
        _TemplatedMixin,
        _WidgetsInTemplateMixin,
        Button,
        ToggleButton,
        DropDownButton,
        TooltipDialog,
        TimelineWidget,
        loadJson,
        BoundingRectangle,
        Clock,
        ClockStep,
        ClockRange,
        Extent,
        AnimationController,
        Ellipsoid,
        Iso8601,
        FullScreen,
        computeSunPosition,
        EventHandler,
        FeatureDetection,
        MouseEventType,
        Cartesian2,
        Cartesian3,
        JulianDate,
        DefaultProxy,
        Transforms,
        requestAnimationFrame,
        Color,
        Matrix4,
        CesiumMath,
        PerspectiveFrustum,
        Material,
        Scene,
        CameraColumbusViewMode,
        CentralBody,
        BingMapsImageryProvider,
        BingMapsStyle,
        SceneTransitioner,
        SingleTileImageryProvider,
        PerformanceDisplay,
        SceneMode,
        processCzml,
        DynamicObjectView,
        DynamicObjectCollection,
        VisualizerCollection,
        template) {
    "use strict";

    /**
     * This Dojo widget wraps the full functionality of Cesium Viewer.
     *
     * @class CesiumViewerWidget
     * @param {Object} options - A list of options to pre-configure the widget.  Names matching member fields/functions will override the default values.
     */
    return declare('Cesium.CesiumViewerWidget', [_WidgetBase, _TemplatedMixin, _WidgetsInTemplateMixin],
    /** @lends CesiumViewerWidget */
    {
        // for Dojo use only
        templateString : template,

        /**
         * Enable streaming Imagery.  This is read-only after construction.
         *
         * @type {Boolean}
         * @memberof CesiumViewerWidget.prototype
         * @default true
         * @see CesiumViewerWidget#enableStreamingImagery
         */
        useStreamingImagery : true,
        /**
         * The map style for streaming imagery.  This is read-only after construction.
         *
         * @type {BingMapsStyle}
         * @memberof CesiumViewerWidget.prototype
         * @default {@link BingMapsStyle.AERIAL}
         * @see CesiumViewerWidget#setStreamingImageryMapStyle
         */
        mapStyle : BingMapsStyle.AERIAL,
        /**
         * The URL for a daytime image on the globe.
         *
         * @type {String}
         * @memberof CesiumViewerWidget.prototype
         */
        dayImageUrl : undefined,
        /**
         * The URL for a nighttime image on the globe.
         *
         * @type {String}
         * @memberof CesiumViewerWidget.prototype
         */
        nightImageUrl : undefined,
        /**
         * The URL for a specular map on the globe, typically with white for oceans and black for landmass.
         *
         * @type {String}
         * @memberof CesiumViewerWidget.prototype
         */
        specularMapUrl : undefined,
        /**
         * The URL for the clouds image on the globe.
         *
         * @type {String}
         * @memberof CesiumViewerWidget.prototype
         */
        cloudsMapUrl : undefined,
        /**
         * The URL for a bump map on the globe, showing mountain ranges.
         *
         * @type {String}
         * @memberof CesiumViewerWidget.prototype
         */
        bumpMapUrl : undefined,
        /**
         * An object containing settings supplied by the end user, typically from the query string
         * of the URL of the page with the widget.
         *
         * @type {Object}
         * @memberof CesiumViewerWidget.prototype
         * @example
         * var ioQuery = require('dojo/io-query');
         * var endUserOptions = {};
         * if (window.location.search) {
         *     endUserOptions = ioQuery.queryToObject(window.location.search.substring(1));
         * }
         *
         * @example
         * var endUserOptions = {
         *     'source' : 'file.czml', // The relative URL of the CZML file to load at startup.
         *     'lookAt' : '123abc',    // The CZML ID of the object to track at startup.
         *     'stats'  : 1,           // Enable the FPS performance display.
         *     'debug'  : 1,           // Full WebGL error reporting at substantial performance cost.
         * };
         */
        endUserOptions : {},
        /**
         * Check for WebGL errors after every WebGL API call.  Enabling this debugging feature
         * comes at a substantial performance cost, halting and restarting the graphics
         * pipeline hundreds of times per frame.  But it can uncover problems that are otherwise
         * very difficult to diagnose.
         * This property is read-only after construction.
         *
         * @type {Boolean}
         * @memberof CesiumViewerWidget.prototype
         * @default false
         */
        enableWebGLDebugging: false,
        /**
         * Allow the user to drag-and-drop CZML files into this widget.
         * This is read-only after construction.
         *
         * @type {Boolean}
         * @memberof CesiumViewerWidget.prototype
         * @default false
         */
        enableDragDrop: false,
        /**
         * Register this widget's resize handler to get called every time the browser window
         * resize event fires.  This is read-only after construction.  Generally this should
         * be true for full-screen widgets, and true for
         * fluid layouts where the widget is likely to change size at the same time as the
         * window.  The exception is, if you use a Dojo layout where this widget exists inside
         * a Dojo ContentPane or similar, you should set this to false, because Dojo will perform
         * its own layout calculations and call this widget's resize handler automatically.
         * This can also be false for a fixed-size widget.
         *
         * If unsure, test the widget with this set to false, and if window resizes cause the
         * globe to stretch, change this to true.
         *
         * @type {Boolean}
         * @memberof CesiumViewerWidget.prototype
         * @default true
         * @see CesiumViewerWidget#resize
         */
        resizeWidgetOnWindowResize: true,

        // for Dojo use only
        constructor : function() {
            this.ellipsoid = Ellipsoid.WGS84;
        },

        /**
         * This function will get a callback in the event of setup failure, likely indicating
         * a problem with WebGL support or the availability of a GL context.
         *
         * @function
         * @memberof CesiumViewerWidget.prototype
         * @param {Object} widget - A reference to this widget
         * @param {Object} error - The exception that was thrown during setup
         */
        onSetupError : function(widget, error) {
            console.error(error);
        },

        /**
         * This function must be called when the widget changes size.  It updates the canvas
         * size, camera aspect ratio, and viewport size.
         *
         * @function
         * @memberof CesiumViewerWidget.prototype
         * @see CesiumViewerWidget#resizeWidgetOnWindowResize
         */
        resize : function() {
            var width = this.canvas.clientWidth, height = this.canvas.clientHeight;

            if (typeof this.scene === 'undefined' || (this.canvas.width === width && this.canvas.height === height)) {
                return;
            }

            this.canvas.width = width;
            this.canvas.height = height;

            var frustum = this.scene.getCamera().frustum;
            if (typeof frustum.aspectRatio !== 'undefined') {
                frustum.aspectRatio = width / height;
            } else {
                frustum.top = frustum.right * (height / width);
                frustum.bottom = -frustum.top;
            }
        },

        /**
         * Have the camera track a particular object based on the result of a pick.
         *
         * @function
         * @memberof CesiumViewerWidget.prototype
         * @param {Object} selectedObject - The object to track, or <code>undefined</code> to stop tracking.
         */
        centerCameraOnPick : function(selectedObject) {
            this.centerCameraOnObject(typeof selectedObject !== 'undefined' ? selectedObject.dynamicObject : undefined);
        },

        _viewFromTo : undefined,

        /**
         * Have the camera track a particular object.
         *
         * @function
         * @memberof CesiumViewerWidget.prototype
         * @param {Object} selectedObject - The object to track, or <code>undefined</code> to stop tracking.
         */
        centerCameraOnObject : function(selectedObject) {
            if (typeof selectedObject !== 'undefined' && typeof selectedObject.position !== 'undefined') {
                var viewFromTo = this._viewFromTo;
                if (typeof viewFromTo === 'undefined') {
                    this._viewFromTo = viewFromTo = new DynamicObjectView(selectedObject, this.scene, this.ellipsoid);
                } else {
                    viewFromTo.dynamicObject = selectedObject;
                }
            } else {
                this._viewFromTo = undefined;
            }
        },

        /**
         * Override this function to be notified when an object is selected (left-click).
         *
         * @function
         * @memberof CesiumViewerWidget.prototype
         * @param {Object} selectedObject - The object that was selected, or <code>undefined</code> to de-select.
         */
        onObjectSelected : undefined,
        /**
         * Override this function to be notified when an object is right-clicked.
         *
         * @function
         * @memberof CesiumViewerWidget.prototype
         * @param {Object} selectedObject - The object that was selected, or <code>undefined</code> to de-select.
         */
        onObjectRightClickSelected : undefined,
        /**
         * Override this function to be notified when an object is left-double-clicked.
         *
         * @function
         * @memberof CesiumViewerWidget.prototype
         * @param {Object} selectedObject - The object that was selected, or <code>undefined</code> to de-select.
         */
        onObjectLeftDoubleClickSelected : undefined,
        /**
         * Override this function to be notified when an object hovered by the mouse.
         *
         * @function
         * @memberof CesiumViewerWidget.prototype
         * @param {Object} selectedObject - The object that was hovered, or <code>undefined</code> if the mouse moved off.
         */
        onObjectMousedOver : undefined,
        /**
         * Override this function to be notified when the left mouse button is pressed down.
         *
         * @function
         * @memberof CesiumViewerWidget.prototype
         * @param {Object} The object with the position of the mouse.
         */
        onLeftMouseDown : undefined,
        /**
         * Override this function to be notified when the left mouse button is released.
         *
         * @function
         * @memberof CesiumViewerWidget.prototype
         * @param {Object} The object with the position of the mouse.
         */
        onLeftMouseUp : undefined,
        /**
         * Override this function to be notified when the right mouse button is pressed down.
         *
         * @function
         * @memberof CesiumViewerWidget.prototype
         * @param {Object} The object with the position of the mouse.
         */
        onRightMouseDown : undefined,
        /**
         * Override this function to be notified when the right mouse button is released.
         *
         * @function
         * @memberof CesiumViewerWidget.prototype
         * @param {Object} The object with the position of the mouse.
         */
        onRightMouseUp : undefined,
        /**
         * Override this function to be notified when the left mouse button is dragged.
         *
         * @function
         * @memberof CesiumViewerWidget.prototype
         * @param {Object} The object with the start and end position of the mouse.
         */
        onLeftDrag : undefined,
        /**
         * Override this function to be notified when the right mouse button is dragged or mouse wheel is zoomed.
         *
         * @function
         * @memberof CesiumViewerWidget.prototype
         * @param {Object} The object with the start and end position of the mouse.
         */
        onZoom : undefined,

        _camera3D : undefined,

        _handleLeftClick : function(e) {
            if (typeof this.onObjectSelected !== 'undefined') {
                // Fire the selection event, regardless if it's a duplicate,
                // because the client may want to react to re-selection in some way.
                this.selectedObject = this.scene.pick(e.position);
                this.onObjectSelected(this.selectedObject);
            }
        },

        _handleRightClick : function(e) {
            if (typeof this.onObjectRightClickSelected !== 'undefined') {
                // Fire the selection event, regardless if it's a duplicate,
                // because the client may want to react to re-selection in some way.
                this.selectedObject = this.scene.pick(e.position);
                this.onObjectRightClickSelected(this.selectedObject);
            }
        },

        _handleLeftDoubleClick : function(e) {
            if (typeof this.onObjectLeftDoubleClickSelected !== 'undefined') {
                // Fire the selection event, regardless if it's a duplicate,
                // because the client may want to react to re-selection in some way.
                this.selectedObject = this.scene.pick(e.position);
                this.onObjectLeftDoubleClickSelected(this.selectedObject);
            }
        },

        _handleMouseMove : function(movement) {
            if (typeof this.onObjectMousedOver !== 'undefined') {
                // Don't fire multiple times for the same object as the mouse travels around the screen.
                var mousedOverObject = this.scene.pick(movement.endPosition);
                if (this.mousedOverObject !== mousedOverObject) {
                    this.mousedOverObject = mousedOverObject;
                    this.onObjectMousedOver(mousedOverObject);
                }
            }
            if (typeof this.leftDown !== 'undefined' && this.leftDown && typeof this.onLeftDrag !== 'undefined') {
                this.onLeftDrag(movement);
            } else if (typeof this.rightDown !== 'undefined' && this.rightDown && typeof this.onZoom !== 'undefined') {
                this.onZoom(movement);
            }
        },

        _handleRightDown : function(e) {
            this.rightDown = true;
            if (typeof this.onRightMouseDown !== 'undefined') {
                this.onRightMouseDown(e);
            }
        },

        _handleRightUp : function(e) {
            this.rightDown = false;
            if (typeof this.onRightMouseUp !== 'undefined') {
                this.onRightMouseUp(e);
            }
        },

        _handleLeftDown : function(e) {
            this.leftDown = true;
            if (typeof this.onLeftMouseDown !== 'undefined') {
                this.onLeftMouseDown(e);
            }
        },

        _handleLeftUp : function(e) {
            this.leftDown = false;
            if (typeof this.onLeftMouseUp !== 'undefined') {
                this.onLeftMouseUp(e);
            }
        },

        _handleWheel : function(e) {
            if (typeof this.onZoom !== 'undefined') {
                this.onZoom(e);
            }
        },

        _updateSpeedIndicator : function() {
            if (this.animationController.isAnimating()) {
                this.speedIndicator.innerHTML = this.clock.multiplier + 'x realtime';
            } else {
                this.speedIndicator.innerHTML = this.clock.multiplier + 'x realtime (paused)';
            }
        },

        /**
         * Apply the animation settings from a CZML buffer.
         * @function
         * @memberof CesiumViewerWidget.prototype
         */
        setTimeFromBuffer : function() {
            var clock = this.clock;

            this.animReverse.set('checked', false);
            this.animPause.set('checked', true);
            this.animPlay.set('checked', false);

            var availability = this.dynamicObjectCollection.computeAvailability();
            if (availability.start.equals(Iso8601.MINIMUM_VALUE)) {
                clock.startTime = new JulianDate();
                clock.stopTime = clock.startTime.addDays(1);
                clock.clockRange = ClockRange.UNBOUNDED;
            } else {
                clock.startTime = availability.start;
                clock.stopTime = availability.stop;
                clock.clockRange = ClockRange.LOOP;
            }

            clock.multiplier = 60;
            clock.currentTime = clock.startTime;
            this.timelineControl.zoomTo(clock.startTime, clock.stopTime);
        },

        /**
         * Removes all CZML data from the viewer.
         *
         * @function
         * @memberof CesiumViewerWidget.prototype
         */
        removeAllCzml : function() {
            this.centerCameraOnObject(undefined);
            //CZML_TODO visualizers.removeAllPrimitives(); is not really needed here, but right now visualizers
            //cache data indefinitely and removeAll is the only way to get rid of it.
            //while there are no visual differences, removeAll cleans the cache and improves performance
            this.visualizers.removeAllPrimitives();
            this.dynamicObjectCollection.clear();
        },

        /**
         * Add CZML data to the viewer.
         *
         * @function
         * @memberof CesiumViewerWidget.prototype
         * @param {CZML} czml - The CZML (as objects) to be processed and added to the viewer.
         * @param {string} source - The filename or URI that was the source of the CZML collection.
         * @param {string} lookAt - Optional.  The ID of the object to center the camera on.
         * @see CesiumViewerWidget#loadCzml
         */
        addCzml : function(czml, source, lookAt) {
            processCzml(czml, this.dynamicObjectCollection, source);
            this.setTimeFromBuffer();
            if (typeof lookAt !== 'undefined') {
                var lookAtObject = this.dynamicObjectCollection.getObject(lookAt);
                this.centerCameraOnObject(lookAtObject);
            }
        },

        /**
         * Asynchronously load and add CZML data to the viewer.
         *
         * @function
         * @memberof CesiumViewerWidget.prototype
         * @param {string} source - The URI to load the CZML from.
         * @param {string} lookAt - Optional.  The ID of the object to center the camera on.
         * @see CesiumViewerWidget#addCzml
         */
        loadCzml : function(source, lookAt) {
            var widget = this;
            loadJson(source).then(function(czml) {
                widget.addCzml(czml, source, lookAt);
            },
            function(error) {
                console.error(error);
                window.alert(error);
            });
        },

        /**
         * This function is called when files are dropped on the widget, if drag-and-drop is enabled.
         *
         * @function
         * @memberof CesiumViewerWidget.prototype
         * @param {Object} event - The drag-and-drop event containing the dropped file(s).
         */
        handleDrop : function(event) {
            event.stopPropagation(); // Stops some browsers from redirecting.
            event.preventDefault();

            var files = event.dataTransfer.files;
            var f = files[0];
            var reader = new FileReader();
            var widget = this;
            widget.removeAllCzml();
            reader.onload = function(evt) {
                widget.addCzml(JSON.parse(evt.target.result), f.name);
            };
            reader.readAsText(f);
        },

        _started : false,

        /**
         * Call this after placing the widget in the DOM, to initialize the WebGL context,
         * wire up event callbacks, begin requesting CZML, imagery, etc.
         *
         * @function
         * @memberof CesiumViewerWidget.prototype
         * @see CesiumViewerWidget#autoStartRenderLoop
         */
        startup : function() {
            if (this._started) {
                return;
            }

            var canvas = this.canvas, ellipsoid = this.ellipsoid, scene, widget = this;

            try {
                scene = this.scene = new Scene(canvas);
            } catch (ex) {
                if (typeof this.onSetupError !== 'undefined') {
                    this.onSetupError(this, ex);
                }
                return;
            }
            this._started = true;

            this.resize();

            on(canvas, 'contextmenu', event.stop);
            on(canvas, 'selectstart', event.stop);

            if (typeof widget.endUserOptions.debug !== 'undefined' && widget.endUserOptions.debug) {
                this.enableWebGLDebugging = true;
            }

            var context = scene.getContext();
            if (this.enableWebGLDebugging) {
                context.setValidateShaderProgram(true);
                context.setValidateFramebuffer(true);
                context.setLogShaderCompilation(true);
                context.setThrowOnWebGLError(true);
            }

            var maxTextureSize = context.getMaximumTextureSize();
            if (maxTextureSize < 4095) {
                // Mobile, or low-end card
                this.dayImageUrl = this.dayImageUrl || require.toUrl('Images/NE2_50M_SR_W_2048.jpg');
                this.nightImageUrl = this.nightImageUrl || require.toUrl('Images/land_ocean_ice_lights_512.jpg');
            } else {
                // Desktop
                this.dayImageUrl = this.dayImageUrl || require.toUrl('Images/NE2_50M_SR_W_4096.jpg');
                this.nightImageUrl = this.nightImageUrl || require.toUrl('Images/land_ocean_ice_lights_2048.jpg');
                this.specularMapUrl = this.specularMapUrl || require.toUrl('Images/earthspec1k.jpg');
                this.cloudsMapUrl = this.cloudsMapUrl || require.toUrl('Images/earthcloudmaptrans.jpg');
                this.bumpMapUrl = this.bumpMapUrl || require.toUrl('Images/earthbump1k.jpg');
            }

            var centralBody = this.centralBody = new CentralBody(ellipsoid);

            // This logo is replicated by the imagery selector button, so it's hidden here.
            centralBody.logoOffset = new Cartesian2(-100, -100);

            this.showSkyAtmosphere(true);
            this.showGroundAtmosphere(true);
            this._configureCentralBodyImagery();

            scene.getPrimitives().setCentralBody(centralBody);

            var camera = scene.getCamera();
            camera.position = camera.position.multiplyByScalar(1.5);

            var handler = new EventHandler(canvas);
            handler.setMouseAction(lang.hitch(this, '_handleLeftClick'), MouseEventType.LEFT_CLICK);
            handler.setMouseAction(lang.hitch(this, '_handleRightClick'), MouseEventType.RIGHT_CLICK);
            handler.setMouseAction(lang.hitch(this, '_handleLeftDoubleClick'), MouseEventType.LEFT_DOUBLE_CLICK);
            handler.setMouseAction(lang.hitch(this, '_handleMouseMove'), MouseEventType.MOVE);
            handler.setMouseAction(lang.hitch(this, '_handleLeftDown'), MouseEventType.LEFT_DOWN);
            handler.setMouseAction(lang.hitch(this, '_handleLeftUp'), MouseEventType.LEFT_UP);
            handler.setMouseAction(lang.hitch(this, '_handleWheel'), MouseEventType.WHEEL);
            handler.setMouseAction(lang.hitch(this, '_handleRightDown'), MouseEventType.RIGHT_DOWN);
            handler.setMouseAction(lang.hitch(this, '_handleRightUp'), MouseEventType.RIGHT_UP);

            //////////////////////////////////////////////////////////////////////////////////////////////////

            if (typeof this.highlightColor === 'undefined') {
                this.highlightColor = new Color(0.0, 1.0, 0.0);
            }

            if (typeof this.highlightMaterial === 'undefined') {
                this.highlightMaterial = Material.fromType(scene.getContext(), Material.ColorType);
                this.highlightMaterial.uniforms.color = this.highlightColor;
            }

            if (typeof this.onObjectLeftDoubleClickSelected === 'undefined') {
                this.onObjectLeftDoubleClickSelected = function(selectedObject) {
                    if (typeof selectedObject !== 'undefined' && typeof selectedObject.dynamicObject !== 'undefined') {
                        this.centerCameraOnPick(selectedObject);
                    }
                };
                                }
            if (this.enableDragDrop) {
                var dropBox = this.cesiumNode;
                on(dropBox, 'drop', lang.hitch(widget, 'handleDrop'));
                on(dropBox, 'dragenter', event.stop);
                on(dropBox, 'dragover', event.stop);
                on(dropBox, 'dragexit', event.stop);
            }

            var currentTime = new JulianDate();
            if (typeof this.animationController === 'undefined') {
                if (typeof this.clock === 'undefined') {
                    this.clock = new Clock({
                        startTime : currentTime.addDays(-0.5),
                        stopTime : currentTime.addDays(0.5),
                        currentTime : currentTime,
                        clockStep : ClockStep.SYSTEM_CLOCK_DEPENDENT,
                        multiplier : 1
                    });
                }
                this.animationController = new AnimationController(this.clock);
            } else {
                this.clock = this.animationController.clock;
            }

            var animationController = this.animationController;
            var dynamicObjectCollection = this.dynamicObjectCollection = new DynamicObjectCollection();
            var clock = this.clock;
            var transitioner = this.sceneTransitioner = new SceneTransitioner(scene);
            this.visualizers = VisualizerCollection.createCzmlStandardCollection(scene, dynamicObjectCollection);

            if (typeof widget.endUserOptions.source !== 'undefined') {
                if (typeof widget.endUserOptions.lookAt !== 'undefined') {
                    widget.loadCzml(widget.endUserOptions.source, widget.endUserOptions.lookAt);
                } else {
                    widget.loadCzml(widget.endUserOptions.source);
                }
            }

            if (typeof widget.endUserOptions.stats !== 'undefined' && widget.endUserOptions.stats) {
                widget.enableStatistics(true);
            }

            this._lastTimeLabelClock = clock.currentTime;
            this._lastTimeLabelDate = Date.now();
            this.timeLabelElement = this.timeLabel.containerNode;
            this.timeLabelElement.innerHTML = clock.currentTime.toDate().toUTCString();

            var animReverse = this.animReverse;
            var animPause = this.animPause;
            var animPlay = this.animPlay;

            on(this.animReset, 'Click', function() {
                animationController.reset();
                animReverse.set('checked', false);
                animPause.set('checked', true);
                animPlay.set('checked', false);
            });

            function onAnimPause() {
                animationController.pause();
                animReverse.set('checked', false);
                animPause.set('checked', true);
                animPlay.set('checked', false);
            }

            on(animPause, 'Click', onAnimPause);

            on(animReverse, 'Click', function() {
                animationController.playReverse();
                animReverse.set('checked', true);
                animPause.set('checked', false);
                animPlay.set('checked', false);
            });

            on(animPlay, 'Click', function() {
                animationController.play();
                animReverse.set('checked', false);
                animPause.set('checked', false);
                animPlay.set('checked', true);
            });

            on(widget.animSlow, 'Click', function() {
                animationController.slower();
            });

            on(widget.animFast, 'Click', function() {
                animationController.faster();
            });

            function onTimelineScrub(e) {
                widget.clock.currentTime = e.timeJulian;
                onAnimPause();
            }

            var timelineWidget = widget.timelineWidget;
            timelineWidget.clock = widget.clock;
            timelineWidget.setupCallback = function(t) {
                widget.timelineControl = t;
                t.addEventListener('settime', onTimelineScrub, false);
                t.zoomTo(clock.startTime, clock.stopTime);
            };
            timelineWidget.setupTimeline();

            var viewHomeButton = widget.viewHomeButton;
            var view2D = widget.view2D;
            var view3D = widget.view3D;
            var viewColumbus = widget.viewColumbus;
            var viewFullScreen = widget.viewFullScreen;

            view2D.set('checked', false);
            view3D.set('checked', true);
            viewColumbus.set('checked', false);

            on(viewFullScreen, 'Click', function() {
                if (FullScreen.isFullscreenEnabled()) {
                    FullScreen.exitFullscreen();
                } else {
                    FullScreen.requestFullScreen(document.body);
                }
            });

            on(viewHomeButton, 'Click', function() {
                widget.viewHome();
            });
            on(view2D, 'Click', function() {
                view2D.set('checked', true);
                view3D.set('checked', false);
                viewColumbus.set('checked', false);
                widget.showSkyAtmosphere(false);
                widget.showGroundAtmosphere(false);
                transitioner.morphTo2D();
            });
            on(view3D, 'Click', function() {
                view2D.set('checked', false);
                view3D.set('checked', true);
                viewColumbus.set('checked', false);
                transitioner.morphTo3D();
                widget.showSkyAtmosphere(true);
                widget.showGroundAtmosphere(true);
            });
            on(viewColumbus, 'Click', function() {
                view2D.set('checked', false);
                view3D.set('checked', false);
                viewColumbus.set('checked', true);
                widget.showSkyAtmosphere(false);
                widget.showGroundAtmosphere(false);
                transitioner.morphToColumbusView();
            });

            var cbLighting = widget.cbLighting;
            on(cbLighting, 'Change', function(value) {
                widget.centralBody.affectedByLighting = !value;
                widget.centralBody.showSkyAtmosphere = widget._showSkyAtmosphere && !value;
                widget.centralBody.showGroundAtmosphere = widget._showGroundAtmosphere && !value;
            });

            var imagery = widget.imagery;
            var imageryAerial = widget.imageryAerial;
            var imageryAerialWithLabels = widget.imageryAerialWithLabels;
            var imageryRoad = widget.imageryRoad;
            var imagerySingleTile = widget.imagerySingleTile;
            var imageryOptions = [imageryAerial, imageryAerialWithLabels, imageryRoad, imagerySingleTile];
            var bingHtml = imagery.containerNode.innerHTML;

            imagery.startup();

            function createImageryClickFunction(control, style) {
                return function() {
                    if (style) {
                        widget.setStreamingImageryMapStyle(style);
                        imagery.containerNode.innerHTML = bingHtml;
                    } else {
                        widget.enableStreamingImagery(false);
                        imagery.containerNode.innerHTML = 'Imagery';
                    }

                    imageryOptions.forEach(function(o) {
                        o.set('checked', o === control);
                    });
                };
            }

            on(imageryAerial, 'Click', createImageryClickFunction(imageryAerial, BingMapsStyle.AERIAL));
            on(imageryAerialWithLabels, 'Click', createImageryClickFunction(imageryAerialWithLabels, BingMapsStyle.AERIAL_WITH_LABELS));
            on(imageryRoad, 'Click', createImageryClickFunction(imageryRoad, BingMapsStyle.ROAD));
            on(imagerySingleTile, 'Click', createImageryClickFunction(imagerySingleTile, undefined));

            //////////////////////////////////////////////////////////////////////////////////////////////////

            if (widget.resizeWidgetOnWindowResize) {
                on(window, 'resize', function() {
                    widget.resize();
                });
            }

            this._camera3D = this.scene.getCamera().clone();

            if (this.autoStartRenderLoop) {
                this.startRenderLoop();
            }
        },

        /**
         * Reset the camera to the home view for the current scene mode.
         * @function
         * @memberof CesiumViewerWidget.prototype
         */
        viewHome : function() {
            this._viewFromTo = undefined;

            var scene = this.scene;
            var mode = scene.mode;

            var camera = scene.getCamera();
<<<<<<< HEAD
            var mouseHandler = scene.getCameraMouseController();

            mouseHandler.enableTranslate = true;
            mouseHandler.setEllipsoid(Ellipsoid.WGS84);
            mouseHandler.constrainedAxis = undefined;
=======
            camera.controller.constrainedAxis = undefined;

            var mouseHandler = scene.getCameraMouseController();
            mouseHandler.enableTranslate = true;
            mouseHandler.setEllipsoid(Ellipsoid.WGS84);
>>>>>>> 45d9d907
            mouseHandler.columbusViewMode = CameraColumbusViewMode.FREE;

            if (mode === SceneMode.SCENE2D) {
                camera.controller.viewExtent(Extent.MAX_VALUE);
            } else if (mode === SceneMode.SCENE3D) {
                var camera3D = this._camera3D;
                camera3D.position.clone(camera.position);
                camera3D.direction.clone(camera.direction);
                camera3D.up.clone(camera.up);
                camera3D.right.clone(camera.right);
                camera3D.transform.clone(camera.transform);
                camera3D.frustum.clone(camera.frustum);
            } else if (mode === SceneMode.COLUMBUS_VIEW) {
                var transform = new Matrix4(0.0, 0.0, 1.0, 0.0,
                                            1.0, 0.0, 0.0, 0.0,
                                            0.0, 1.0, 0.0, 0.0,
                                            0.0, 0.0, 0.0, 1.0);

                var maxRadii = Ellipsoid.WGS84.getMaximumRadius();
                var position = new Cartesian3(0.0, -1.0, 1.0).normalize().multiplyByScalar(5.0 * maxRadii);
                var direction = Cartesian3.ZERO.subtract(position).normalize();
                var right = direction.cross(Cartesian3.UNIT_Z);
                var up = right.cross(direction);
                right = direction.cross(up);
                direction = up.cross(right);

                var frustum = new PerspectiveFrustum();
                frustum.fovy = CesiumMath.toRadians(60.0);
                frustum.aspectRatio = this.canvas.clientWidth / this.canvas.clientHeight;

                camera.position = position;
                camera.direction = direction;
                camera.up = up;
                camera.right = right;
                camera.frustum = frustum;
                camera.transform = transform;
            }
        },

        /**
         * Test if the clouds are configured and available for display.
         *
         * @function
         * @memberof CesiumViewerWidget.prototype
         * @returns {Boolean} <code>true</code> if the <code>cloudsMapSource</code> is defined.
         */
        areCloudsAvailable : function() {
            return typeof this.centralBody.cloudsMapSource !== 'undefined';
        },

        /**
         * Enable or disable the display of clouds.
         *
         * @function
         * @memberof CesiumViewerWidget.prototype
         * @param {Boolean} useClouds - <code>true</code> to enable clouds, if configured.
         */
        enableClouds : function(useClouds) {
            if (this.areCloudsAvailable()) {
                this.centralBody.showClouds = useClouds;
                this.centralBody.showCloudShadows = useClouds;
            }
        },

        /**
         * Enable or disable the FPS (Frames Per Second) perfomance display.
         *
         * @function
         * @memberof CesiumViewerWidget.prototype
         * @param {Boolean} showStatistics - <code>true</code> to enable it.
         */
        enableStatistics : function(showStatistics) {
            if (typeof this._performanceDisplay === 'undefined' && showStatistics) {
                this._performanceDisplay = new PerformanceDisplay();
                this.scene.getPrimitives().add(this._performanceDisplay);
            } else if (typeof this._performanceDisplay !== 'undefined' && !showStatistics) {
                this.scene.getPrimitives().remove(this._performanceDisplay);
                this._performanceDisplay = undefined;
            }
        },

        /**
         * Enable or disable the "sky atmosphere" effect, which displays the limb
         * of the Earth (seen from space) or blue sky (seen from inside the atmosphere).
         *
         * @function
         * @memberof CesiumViewerWidget.prototype
         * @param {Boolean} show - <code>true</code> to enable the effect.
         */
        showSkyAtmosphere : function(show) {
            this._showSkyAtmosphere = show;
            this.centralBody.showSkyAtmosphere = show && this.centralBody.affectedByLighting;
        },

        /**
         * Enable or disable the "ground atmosphere" effect, which makes the surface of
         * the globe look pale at a distance.
         *
         * @function
         * @memberof CesiumViewerWidget.prototype
         * @param {Boolean} show - <code>true</code> to enable the effect.
         */
        showGroundAtmosphere : function(show) {
            this._showGroundAtmosphere = show;
            this.centralBody.showGroundAtmosphere = show && this.centralBody.affectedByLighting;
        },

        /**
         * Enable or disable streaming imagery, and update the globe.
         *
         * @function
         * @memberof CesiumViewerWidget.prototype
         * @param {Boolean} value - <code>true</code> to enable streaming imagery.
         * @see CesiumViewerWidget#useStreamingImagery
         */
        enableStreamingImagery : function(value) {
            this.useStreamingImagery = value;
            this._configureCentralBodyImagery();
        },

        /**
         * Change the streaming imagery type, and update the globe.
         *
         * @function
         * @memberof CesiumViewerWidget.prototype
         * @param {BingMapsStyle} value - the new map style to use.
         * @see CesiumViewerWidget#mapStyle
         */
        setStreamingImageryMapStyle : function(value) {
            if (!this.useStreamingImagery || this.mapStyle !== value) {
                this.useStreamingImagery = true;
                this.mapStyle = value;
                this._configureCentralBodyImagery();
            }
        },

        /**
         * Set the positional offset of the logo of the streaming imagery provider.
         *
         * @function
         * @memberof CesiumViewerWidget.prototype
         * @param {Integer} logoOffsetX - The horizontal offset in screen space
         * @param {Integer} logoOffsetY - The vertical offset in screen space
         */
        setLogoOffset : function(logoOffsetX, logoOffsetY) {
            var logoOffset = this.centralBody.logoOffset;
            if ((logoOffsetX !== logoOffset.x) || (logoOffsetY !== logoOffset.y)) {
                this.centralBody.logoOffset = new Cartesian2(logoOffsetX, logoOffsetY);
            }
        },

        /**
         * Highlight an object in the scene, usually in response to a click or hover.
         *
         * @function
         * @memberof CesiumViewerWidget.prototype
         * @param {Object} selectedObject - The object to highlight, or <code>undefined</code> to un-highlight.
         */
        highlightObject : function(selectedObject) {
            if (this.highlightedObject !== selectedObject) {
                if (typeof this.highlightedObject !== 'undefined' &&
                        (typeof this.highlightedObject.isDestroyed !== 'function' || !this.highlightedObject.isDestroyed())) {
                    if (typeof this.highlightedObject.material !== 'undefined') {
                        this.highlightedObject.material = this._originalMaterial;
                    } else if (typeof this.highlightedObject.outerMaterial !== 'undefined') {
                        this.highlightedObject.outerMaterial = this._originalMaterial;
                    } else if (typeof this.highlightedObject.setColor !== 'undefined') {
                        this.highlightedObject.setColor(this._originalColor);
                    }
                }
                this.highlightedObject = selectedObject;
                if (typeof selectedObject !== 'undefined') {
                    if (typeof selectedObject.material !== 'undefined') {
                        this._originalMaterial = selectedObject.material;
                        selectedObject.material = this.highlightMaterial;
                    } else if (typeof selectedObject.outerMaterial !== 'undefined') {
                        this._originalMaterial = selectedObject.outerMaterial;
                        selectedObject.outerMaterial = this.highlightMaterial;
                    } else if (typeof this.highlightedObject.setColor !== 'undefined') {
                        this._originalColor = Color.clone(selectedObject.getColor(), this._originalColor);
                        selectedObject.setColor(this.highlightColor);
                    }
                }
            }
        },

        _sunPosition : new Cartesian3(),

        /**
         * Initialize the current frame.
         * @function
         * @memberof CesiumViewerWidget.prototype
         */
        initializeFrame : function() {
            this.scene.initializeFrame();
        },

        /**
         * Call this function prior to rendering each animation frame, to prepare
         * all CZML objects and other settings for the next frame.
         *
         * @function
         * @memberof CesiumViewerWidget.prototype
         * @param {JulianDate} currentTime - The date and time in the scene of the frame to be rendered
         */
        update : function(currentTime) {

            this._updateSpeedIndicator();
            this.timelineControl.updateFromClock();
            this.scene.setSunPosition(computeSunPosition(currentTime, this._sunPosition));
            this.visualizers.update(currentTime);

            if ((Math.abs(currentTime.getSecondsDifference(this._lastTimeLabelClock)) >= 1.0) ||
                    ((Date.now() - this._lastTimeLabelDate) > 200)) {
                this.timeLabelElement.innerHTML = currentTime.toDate().toUTCString();
                this._lastTimeLabelClock = currentTime;
                this._lastTimeLabelDate = Date.now();
            }

            // Update the camera to stay centered on the selected object, if any.
            var viewFromTo = this._viewFromTo;
            if (typeof viewFromTo !== 'undefined') {
                viewFromTo.update(currentTime);
            }
        },

        /**
         * Render the widget's scene.
         * @function
         * @memberof CesiumViewerWidget.prototype
         */
        render : function() {
            this.scene.render();
        },

        _configureCentralBodyImagery : function() {
            var centralBody = this.centralBody;

            var imageLayers = centralBody.getImageryLayers();

            var existingImagery;
            if (imageLayers.getLength() !== 0) {
                existingImagery = imageLayers.get(0).imageryProvider;
            }

            var newLayer;

            if (this.useStreamingImagery) {
                if (!(existingImagery instanceof BingMapsImageryProvider) ||
                    existingImagery.getMapStyle() !== this.mapStyle) {

                    newLayer = imageLayers.addImageryProvider(new BingMapsImageryProvider({
                        server : 'dev.virtualearth.net',
                        mapStyle : this.mapStyle,
                        // Some versions of Safari support WebGL, but don't correctly implement
                        // cross-origin image loading, so we need to load Bing imagery using a proxy.
                        proxy : FeatureDetection.supportsCrossOriginImagery() ? undefined : new DefaultProxy('/proxy/')
                    }));
                    if (imageLayers.getLength() > 1) {
                        imageLayers.remove(imageLayers.get(0));
                    }
                    imageLayers.lowerToBottom(newLayer);
                }
            } else {
                if (!(existingImagery instanceof SingleTileImageryProvider) ||
                    existingImagery.getUrl() !== this.dayImageUrl) {

                    newLayer = imageLayers.addImageryProvider(new SingleTileImageryProvider({url : this.dayImageUrl}));
                    if (imageLayers.getLength() > 1) {
                        imageLayers.remove(imageLayers.get(0));
                    }
                    imageLayers.lowerToBottom(newLayer);
                }
            }

            centralBody.nightImageSource = this.nightImageUrl;
            centralBody.specularMapSource = this.specularMapUrl;
            centralBody.cloudsMapSource = this.cloudsMapUrl;
            centralBody.bumpMapSource = this.bumpMapUrl;
        },

        /**
         * If true, {@link CesiumViewerWidget#startRenderLoop} will be called automatically
         * at the end of {@link CesiumViewerWidget#startup}.
         *
         * @type {Boolean}
         * @memberof CesiumViewerWidget.prototype
         * @default true
         */
        autoStartRenderLoop : true,

        /**
         * This is a simple render loop that can be started if there is only one <code>CesiumViewerWidget</code>
         * on your page.  If you wish to customize your render loop, avoid this function and instead
         * use code similar to one of the following examples.
         * @function
         * @memberof CesiumViewerWidget.prototype
         * @see requestAnimationFrame
         * @see CesiumViewerWidget#autoStartRenderLoop
         * @example
         * // This takes the place of startRenderLoop for a single widget.
         *
         * var animationController = widget.animationController;
         * function updateAndRender() {
         *     var currentTime = animationController.update();
         *     widget.initializeFrame();
         *     widget.update(currentTime);
         *     widget.render();
         *     requestAnimationFrame(updateAndRender);
         * }
         * updateAndRender();
         * @example
         * // This example requires widget1 and widget2 to share an animationController
         * // (for example, widget2's constructor was called with a copy of widget1's
         * // animationController).
         *
         * function updateAndRender() {
         *     var currentTime = animationController.update();
         *     widget1.initializeFrame();
         *     widget2.initializeFrame();
         *     widget1.update(currentTime);
         *     widget2.update(currentTime);
         *     widget1.render();
         *     widget2.render();
         *     requestAnimationFrame(updateAndRender);
         * }
         * updateAndRender();
         * @example
         * // This example uses separate animationControllers for widget1 and widget2.
         * // These widgets can animate at different rates and pause individually.
         *
         * function updateAndRender() {
         *     var time1 = widget1.animationController.update();
         *     var time2 = widget2.animationController.update();
         *     widget1.initializeFrame();
         *     widget2.initializeFrame();
         *     widget1.update(time1);
         *     widget2.update(time2);
         *     widget1.render();
         *     widget2.render();
         *     requestAnimationFrame(updateAndRender);
         * }
         * updateAndRender();
         */
        startRenderLoop : function() {
            var widget = this;
            var animationController = widget.animationController;

            this.scene.setAnimation(function() {
                var currentTime = animationController.update();
                widget.initializeFrame();
                widget.update(currentTime);
            });

            function updateAndRender() {
                widget.render();
                requestAnimationFrame(updateAndRender);
            }
            updateAndRender();
        }
    });
});<|MERGE_RESOLUTION|>--- conflicted
+++ resolved
@@ -902,19 +902,11 @@
             var mode = scene.mode;
 
             var camera = scene.getCamera();
-<<<<<<< HEAD
-            var mouseHandler = scene.getCameraMouseController();
-
-            mouseHandler.enableTranslate = true;
-            mouseHandler.setEllipsoid(Ellipsoid.WGS84);
-            mouseHandler.constrainedAxis = undefined;
-=======
             camera.controller.constrainedAxis = undefined;
 
             var mouseHandler = scene.getCameraMouseController();
             mouseHandler.enableTranslate = true;
             mouseHandler.setEllipsoid(Ellipsoid.WGS84);
->>>>>>> 45d9d907
             mouseHandler.columbusViewMode = CameraColumbusViewMode.FREE;
 
             if (mode === SceneMode.SCENE2D) {
@@ -1263,13 +1255,10 @@
             var widget = this;
             var animationController = widget.animationController;
 
-            this.scene.setAnimation(function() {
+            function updateAndRender() {
                 var currentTime = animationController.update();
                 widget.initializeFrame();
                 widget.update(currentTime);
-            });
-
-            function updateAndRender() {
                 widget.render();
                 requestAnimationFrame(updateAndRender);
             }
