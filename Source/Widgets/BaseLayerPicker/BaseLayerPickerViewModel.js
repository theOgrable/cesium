/*global define*/
<<<<<<< HEAD
define(['../../Core/DeveloperError',
        '../../Scene/SceneMode',
        '../../Scene/ImageryLayer',
        '../../Scene/ImageryProvider',
        '../createCommand',
        '../../ThirdParty/knockout'
        ], function(
            DeveloperError,
            SceneMode,
            ImageryLayer,
            ImageryProvider,
            createCommand,
            knockout) {
=======
define([
        '../../Core/DeveloperError',
        '../createCommand',
        '../../ThirdParty/knockout'
    ], function(
        DeveloperError,
        createCommand,
        knockout) {
>>>>>>> bb98f2be
    "use strict";

    /**
     * The ViewModel for {@link BaseLayerPicker}.
     * @alias BaseLayerPickerViewModel
     * @constructor
     *
     * @param {ImageryLayerCollection} imageryLayers The imagery layer collection to use.
     * @param {Array} [imageryProviderViewModels] The array of ImageryProviderViewModel instances to use.
     *
     * @exception {DeveloperError} imageryLayers is required.
     * @exception {DeveloperError} imageryProviderViewModels must be an array.
     *
     * @see ImageryProviderViewModel
     */
    var BaseLayerPickerViewModel = function(imageryLayers, imageryProviderViewModels) {
        if (typeof imageryLayers === 'undefined') {
            throw new DeveloperError('imageryLayers is required');
        }

        if (typeof imageryProviderViewModels === 'undefined') {
            imageryProviderViewModels = [];
        } else if (!Array.isArray(imageryProviderViewModels)) {
            throw new DeveloperError('imageryProviderViewModels must be an array');
        }

        var dropDownVisible = knockout.observable(false);
        var selectedViewModel = knockout.observable();

        /**
         * Gets the ImageryLayerCollection.
         * @type ImageryLayerCollection
         */
        this.imageryLayers = imageryLayers;

        /**
         * Gets the observable array of ImageryProviderViewModel instances available for selection.
         * @type Observable
         */
        this.imageryProviderViewModels = knockout.observableArray(imageryProviderViewModels);

        /**
         * Gets or sets whether the imagery selection dropDown is currently visible.
         * @type Observable
        */
        this.dropDownVisible = dropDownVisible;

        /**
         * Command to toggle dropDown visibility.
         * @type Command
        */
        this.toggleDropDown = createCommand(function() {
            dropDownVisible(!dropDownVisible());
        });

        /**
         * Gets the name of the currently selected item.
         * @type Observable
        */
        this.selectedName = knockout.computed(function() {
            var selected = selectedViewModel();
            return typeof selected !== 'undefined' ? selected.name() : undefined;
        });

        /**
         * Gets the image url of the currently selected item.
         * @type Observable
        */
        this.selectedIconUrl = knockout.computed(function() {
            var viewModel = selectedViewModel();
            return typeof viewModel !== 'undefined' ? viewModel.iconUrl() : undefined;
        });

        /**
         * Gets a writable observable for the currently selected item.
         * @type Observable
        */
        this.selectedItem = knockout.computed({
            read : function() {
                return selectedViewModel();
            },
            write : function(value) {
                while (imageryLayers.getLength() > 0) {
                    imageryLayers.remove(imageryLayers.get(0));
                }
                var newLayers = value.creationCommand();
                if (typeof newLayers !== 'undefined') {
                    if (!(newLayers instanceof Array)) {
                        newLayers = [ newLayers ];
                    }
                    for (var i = 0; i < newLayers.length; ++i) {
                        if (newLayers[i] instanceof ImageryLayer) {
                            imageryLayers.add(newLayers[i], i);
                        } else {
                            imageryLayers.addImageryProvider(newLayers[i], i);
                        }
                    }
                }
                selectedViewModel(value);
                dropDownVisible(false);
            }
        });
    };

    return BaseLayerPickerViewModel;
});<|MERGE_RESOLUTION|>--- conflicted
+++ resolved
@@ -1,28 +1,16 @@
 /*global define*/
-<<<<<<< HEAD
-define(['../../Core/DeveloperError',
-        '../../Scene/SceneMode',
-        '../../Scene/ImageryLayer',
-        '../../Scene/ImageryProvider',
-        '../createCommand',
-        '../../ThirdParty/knockout'
-        ], function(
-            DeveloperError,
-            SceneMode,
-            ImageryLayer,
-            ImageryProvider,
-            createCommand,
-            knockout) {
-=======
 define([
         '../../Core/DeveloperError',
         '../createCommand',
+        '../../Scene/ImageryLayer',
+        '../../Scene/ImageryProvider',
         '../../ThirdParty/knockout'
     ], function(
         DeveloperError,
         createCommand,
+        ImageryLayer,
+        ImageryProvider,
         knockout) {
->>>>>>> bb98f2be
     "use strict";
 
     /**
