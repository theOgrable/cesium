/*global define*/
define([
        '../../Core/Cartesian2',
        '../../Core/defaultValue',
        '../../Core/defined',
        '../../Core/DeveloperError',
        '../../Core/defineProperties',
        '../../Core/destroyObject',
        '../../Core/Event',
        '../../Core/EventHelper',
        '../../Core/requestAnimationFrame',
        '../../Core/ScreenSpaceEventType',
        '../../DynamicScene/DataSourceCollection',
        '../../DynamicScene/DataSourceDisplay',
        '../Animation/Animation',
        '../Animation/AnimationViewModel',
        '../BaseLayerPicker/BaseLayerPicker',
        '../BaseLayerPicker/createDefaultBaseLayers',
        '../CesiumWidget/CesiumWidget',
        '../ClockViewModel',
        '../DataSourceBrowser/DataSourceBrowser',
        '../FullscreenButton/FullscreenButton',
        '../Geocoder/Geocoder',
        '../getElement',
        '../HomeButton/HomeButton',
        '../SceneModePicker/SceneModePicker',
        '../Timeline/Timeline',
        '../../ThirdParty/knockout'
    ], function(
        Cartesian2,
        defaultValue,
        defined,
        DeveloperError,
        defineProperties,
        destroyObject,
        Event,
        EventHelper,
        requestAnimationFrame,
        ScreenSpaceEventType,
        DataSourceCollection,
        DataSourceDisplay,
        Animation,
        AnimationViewModel,
        BaseLayerPicker,
        createDefaultBaseLayers,
        CesiumWidget,
        ClockViewModel,
        DataSourceBrowser,
        FullscreenButton,
        Geocoder,
        getElement,
        HomeButton,
        SceneModePicker,
        Timeline,
        knockout) {
    "use strict";

    function onTimelineScrubfunction(e) {
        var clock = e.clock;
        clock.currentTime = e.timeJulian;
        clock.shouldAnimate = false;
    }

    function startRenderLoop(viewer) {
        viewer._renderLoopRunning = true;

        function render() {
            if (viewer.isDestroyed()) {
                return;
            }

            try {
                if (viewer._useDefaultRenderLoop) {
                    viewer.resize();
                    viewer.render();
                    requestAnimationFrame(render);
                } else {
                    viewer._renderLoopRunning = false;
                }
            } catch (e) {
                viewer._useDefaultRenderLoop = false;
                viewer._renderLoopRunning = false;
                viewer._onRenderLoopError.raiseEvent(viewer, e);
                if (viewer._showRenderLoopErrors) {
                    /*global console*/
                    viewer.cesiumWidget.showErrorPanel('An error occurred while rendering.  Rendering has stopped.', e);
                    console.error(e);
                }
            }
        }

        requestAnimationFrame(render);
    }

    /**
     * A base widget for building applications.  It composites all of the standard Cesium widgets into one reusable package.
     * The widget can always be extended by using mixins, which add functionality useful for a variety of applications.
     *
     * @alias Viewer
     * @constructor
     *
     * @param {Element|String} container The DOM element or ID that will contain the widget.
     * @param {Object} [options] Configuration options for the widget.
     * @param {Boolean} [options.animation=true] If set to false, the Animation widget will not be created.
     * @param {Boolean} [options.baseLayerPicker=true] If set to false, the BaseLayerPicker widget will not be created.
     * @param {Boolean} [options.dataSourceBrowser=true] If set to false, the DataSourceBrowser widget will not be created.
     * @param {Boolean} [options.fullscreenButton=true] If set to false, the FullscreenButton widget will not be created.
     * @param {Boolean} [options.geocoder=true] If set to false, the Geocoder widget will not be created.
     * @param {Boolean} [options.homeButton=true] If set to false, the HomeButton widget will not be created.
     * @param {Boolean} [options.sceneModePicker=true] If set to false, the SceneModePicker widget will not be created.
     * @param {Boolean} [options.timeline=true] If set to false, the Timeline widget will not be created.
     * @param {ImageryProviderViewModel} [options.selectedImageryProviderViewModel] The view model for the current base imagery layer, if not supplied the first available base layer is used.  This value is only valid if options.baseLayerPicker is set to true.
     * @param {Array} [options.imageryProviderViewModels=createDefaultBaseLayers()] The array of ImageryProviderViewModels to be selectable from the BaseLayerPicker.  This value is only valid if options.baseLayerPicker is set to true.
     * @param {ImageryProvider} [options.imageryProvider=new BingMapsImageryProvider()] The imagery provider to use.  This value is only valid if options.baseLayerPicker is set to false.
     * @param {TerrainProvider} [options.terrainProvider=new EllipsoidTerrainProvider()] The terrain provider to use
     * @param {SkyBox} [options.skyBox] The skybox used to render the stars.  When <code>undefined</code>, the default stars are used.
     * @param {Element} [options.fullscreenElement=container] The element to make full screen when the full screen button is pressed.
     * @param {Boolean} [options.useDefaultRenderLoop=true] True if this widget should control the render loop, false otherwise.
     * @param {Boolean} [options.showRenderLoopErrors=true] If true, this widget will automatically display an HTML panel to the user containing the error, if a render loop error occurs.
     * @param {Object} [options.contextOptions=undefined] Properties corresponding to <a href='http://www.khronos.org/registry/webgl/specs/latest/#5.2'>WebGLContextAttributes</a> used to create the WebGL context.  This object will be passed to the {@link Scene} constructor.
     * @param {SceneMode} [options.sceneMode=SceneMode.SCENE3D] The initial scene mode.
     *
     * @exception {DeveloperError} container is required.
     * @exception {DeveloperError} Element with id "container" does not exist in the document.
     * @exception {DeveloperError} options.imageryProvider is not available when using the BaseLayerPicker widget, specify options.selectedImageryProviderViewModel instead.
     * @exception {DeveloperError} options.selectedImageryProviderViewModel is not available when not using the BaseLayerPicker widget, specify options.imageryProvider instead.
     *
     * @see Animation
     * @see BaseLayerPicker
     * @see CesiumWidget
     * @see FullscreenButton
     * @see HomeButton
     * @see SceneModePicker
     * @see Timeline
     * @see viewerDragDropMixin
     * @see viewerDynamicObjectMixin
     *
     * @example
     * //Initialize the viewer widget with several custom options and mixins.
     * var viewer = new Cesium.Viewer('cesiumContainer', {
     *     //Start in Columbus Viewer
     *     sceneMode : Cesium.SceneMode.COLUMBUS_VIEW,
     *     //Use standard Cesium terrain
     *     terrainProvider : new Cesium.CesiumTerrainProvider({
     *         url : 'http://cesium.agi.com/smallterrain',
     *         credit : 'Terrain data courtesy Analytical Graphics, Inc.'
     *     }),
     *     //Hide the base layer picker
     *     baseLayerPicker : false,
     *     //Use OpenStreetMaps
     *     imageryProvider : new Cesium.OpenStreetMapImageryProvider({
     *         url : 'http://tile.openstreetmap.org/'
     *     }),
     *     // Use high-res stars downloaded from https://github.com/AnalyticalGraphicsInc/cesium-assets
     *     skyBox : new Cesium.SkyBox({
     *         sources : {
     *           positiveX : 'stars/TychoSkymapII.t3_08192x04096_80_px.jpg',
     *           negativeX : 'stars/TychoSkymapII.t3_08192x04096_80_mx.jpg',
     *           positiveY : 'stars/TychoSkymapII.t3_08192x04096_80_py.jpg',
     *           negativeY : 'stars/TychoSkymapII.t3_08192x04096_80_my.jpg',
     *           positiveZ : 'stars/TychoSkymapII.t3_08192x04096_80_pz.jpg',
     *           negativeZ : 'stars/TychoSkymapII.t3_08192x04096_80_mz.jpg'
     *         }
     *     })
     * });
     *
     * //Add basic drag and drop functionality
     * viewer.extend(Cesium.viewerDragDropMixin);
     *
     * //Allow users to zoom and follow objects loaded from CZML by clicking on it.
     * viewer.extend(Cesium.viewerDynamicObjectMixin);
     *
     * //Show a pop-up alert if we encounter an error when processing a dropped file
     * viewer.onDropError.addEventListener(function(dropHandler, name, error) {
     *     console.log(error);
     *     window.alert(error);
     * });
     */
    var Viewer = function(container, options) {
        if (!defined(container)) {
            throw new DeveloperError('container is required.');
        }

        container = getElement(container);
        options = defaultValue(options, defaultValue.EMPTY_OBJECT);

        var createBaseLayerPicker = !defined(options.baseLayerPicker) || options.baseLayerPicker !== false;

        //If using BaseLayerPicker, imageryProvider is an invalid option
        if (createBaseLayerPicker && defined(options.imageryProvider)) {
            throw new DeveloperError('options.imageryProvider is not available when using the BaseLayerPicker widget. \
Either specify options.selectedImageryProviderViewModel instead or set options.baseLayerPicker to false.');
        }

        //If not using BaseLayerPicker, selectedImageryProviderViewModel is an invalid option
        if (!createBaseLayerPicker && defined(options.selectedImageryProviderViewModel)) {
            throw new DeveloperError('options.selectedImageryProviderViewModel is not available when not using the BaseLayerPicker widget. \
Either specify options.imageryProvider instead or set options.baseLayerPicker to true.');
        }

        var viewerContainer = document.createElement('div');
        viewerContainer.className = 'cesium-viewer';
        container.appendChild(viewerContainer);

        //Cesium widget
        var cesiumWidgetContainer = document.createElement('div');
        cesiumWidgetContainer.className = 'cesium-viewer-cesiumWidgetContainer';
        viewerContainer.appendChild(cesiumWidgetContainer);
        var cesiumWidget = new CesiumWidget(cesiumWidgetContainer, {
            terrainProvider : options.terrainProvider,
            imageryProvider : createBaseLayerPicker ? false : options.imageryProvider,
            skyBox : options.skyBox,
            sceneMode : options.sceneMode,
            contextOptions : options.contextOptions,
            useDefaultRenderLoop : false
        });

        var dataSourceCollection = new DataSourceCollection();
        var dataSourceDisplay = new DataSourceDisplay(cesiumWidget.scene, dataSourceCollection);

        var clock = cesiumWidget.clock;
        var clockViewModel = new ClockViewModel(clock);

        var toolbar = document.createElement('div');
        toolbar.className = 'cesium-viewer-toolbar';
        viewerContainer.appendChild(toolbar);

        //Geocoder
        var geocoder;
        if (!defined(options.geocoder) || options.geocoder !== false) {
            var geocoderContainer = document.createElement('div');
            geocoderContainer.className = 'cesium-viewer-geocoderContainer';
            toolbar.appendChild(geocoderContainer);
            geocoder = new Geocoder({
                container : geocoderContainer,
                scene : cesiumWidget.scene,
                ellipsoid : cesiumWidget.centralBody.getEllipsoid()
            });
        }

        //HomeButton
        var homeButton;
        if (!defined(options.homeButton) || options.homeButton !== false) {
            homeButton = new HomeButton(toolbar, cesiumWidget.scene, cesiumWidget.sceneTransitioner, cesiumWidget.centralBody.getEllipsoid());
        }

        //SceneModePicker
        var sceneModePicker;
        if (!defined(options.sceneModePicker) || options.sceneModePicker !== false) {
            sceneModePicker = new SceneModePicker(toolbar, cesiumWidget.sceneTransitioner);
        }

        //BaseLayerPicker
        var baseLayerPicker;
        if (createBaseLayerPicker) {
            var providerViewModels = defaultValue(options.imageryProviderViewModels, createDefaultBaseLayers());
            baseLayerPicker = new BaseLayerPicker(toolbar, cesiumWidget.centralBody.getImageryLayers(), providerViewModels);
            baseLayerPicker.viewModel.selectedItem = defaultValue(options.selectedImageryProviderViewModel, providerViewModels[0]);

            //Grab the dropdown for resize code.
            var elements = toolbar.getElementsByClassName('cesium-baseLayerPicker-dropDown');
            this._baseLayerPickerDropDown = elements[0];
        }

        //Animation
        var animation;
        if (!defined(options.animation) || options.animation !== false) {
            var animationContainer = document.createElement('div');
            animationContainer.className = 'cesium-viewer-animationContainer';
            viewerContainer.appendChild(animationContainer);
            animation = new Animation(animationContainer, new AnimationViewModel(clockViewModel));
        }

        //Timeline
        var timeline;
        if (!defined(options.timeline) || options.timeline !== false) {
            var timelineContainer = document.createElement('div');
            timelineContainer.className = 'cesium-viewer-timelineContainer';
            viewerContainer.appendChild(timelineContainer);
            timeline = new Timeline(timelineContainer, clock);
            timeline.addEventListener('settime', onTimelineScrubfunction, false);
            timeline.zoomTo(clock.startTime, clock.stopTime);
        }

        //Fullscreen
        var fullscreenButton;
        if (!defined(options.fullscreenButton) || options.fullscreenButton !== false) {
            var fullscreenContainer = document.createElement('div');
            fullscreenContainer.className = 'cesium-viewer-fullscreenContainer';
            viewerContainer.appendChild(fullscreenContainer);
            fullscreenButton = new FullscreenButton(fullscreenContainer, defaultValue(options.fullscreenElement, container));

            //Subscribe to fullscreenButton.viewModel.isFullscreenEnabled so
            //that we can hide/show the button as well as size the timeline.
            var fullScreenEnabledCallback = function(value) {
                if (value) {
                    fullscreenContainer.style.display = 'block';
                } else {
                    fullscreenContainer.style.display = 'none';
                }
                if (defined(timeline)) {
                    timeline.container.style.right = fullscreenContainer.clientWidth + 'px';
                    timeline.resize();
                }
            };
            this._fullscreenSubscription = knockout.getObservable(fullscreenButton.viewModel, 'isFullscreenEnabled').subscribe(fullScreenEnabledCallback);
            fullScreenEnabledCallback(fullscreenButton.viewModel.isFullscreenEnabled);
        } else if (defined(timeline)) {
            timeline.container.style.right = 0;
        }

        var eventHelper = new EventHelper();

        //DataSourceBrowser
        function trackDataSourceClock(dataSource) {
            var dataSourceClock = dataSource.getClock();
            if (defined(dataSourceClock)) {
                dataSourceClock.getValue(clock);
                if (defined(timeline)) {
                    timeline.updateFromClock();
                    timeline.zoomTo(dataSourceClock.startTime, dataSourceClock.stopTime);
                }
            }
        }

        var dataSourceBrowser;
        if (!defined(options.dataSourceBrowser) || options.dataSourceBrowser !== false) {
            var dataSourceBrowserContainer = document.createElement('div');
            dataSourceBrowserContainer.className = 'cesium-viewer-dataSourceBrowserContainer';
            viewerContainer.appendChild(dataSourceBrowserContainer);
            dataSourceBrowser = new DataSourceBrowser(dataSourceBrowserContainer, dataSourceCollection);
            eventHelper.add(dataSourceBrowser.viewModel.onClockSelected, trackDataSourceClock);
        }

        function updateDataSourceDisplay(clock) {
            clockViewModel.canAnimate = dataSourceDisplay.update(clock.currentTime);
        }

        eventHelper.add(clock.onTick, updateDataSourceDisplay);

        function setClockFromDataSource(dataSourceCollection, dataSource) {
            if (dataSourceCollection.getLength() === 1) {
                if (defined(dataSourceBrowser)) {
                    dataSourceBrowser.viewModel.clockTrackedDataSource = dataSource;
                } else {
                    trackDataSourceClock(dataSource);
                }
            }
        }

        eventHelper.add(dataSourceCollection.dataSourceAdded, setClockFromDataSource);

        this._container = container;
        this._element = viewerContainer;
        this._cesiumWidget = cesiumWidget;
        this._dataSourceCollection = dataSourceCollection;
        this._dataSourceDisplay = dataSourceDisplay;
        this._clockViewModel = clockViewModel;
        this._toolbar = toolbar;
        this._homeButton = homeButton;
        this._sceneModePicker = sceneModePicker;
        this._baseLayerPicker = baseLayerPicker;
        this._animation = animation;
        this._timeline = timeline;
        this._fullscreenButton = fullscreenButton;
<<<<<<< HEAD
        this._dataSourceBrowser = dataSourceBrowser;
=======
        this._geocoder = geocoder;
>>>>>>> 13a010de
        this._eventHelper = eventHelper;
        this._lastWidth = 0;
        this._lastHeight = 0;
        this._useDefaultRenderLoop = undefined;
        this._renderLoopRunning = false;
        this._showRenderLoopErrors = defaultValue(options.showRenderLoopErrors, true);
        this._onRenderLoopError = new Event();

        //Start the render loop if not explicitly disabled in options.
        this.useDefaultRenderLoop = defaultValue(options.useDefaultRenderLoop, true);
    };

    defineProperties(Viewer.prototype, {
        /**
         * Gets the parent container.
         * @memberof Viewer.prototype
         * @type {Element}
         */
        container : {
            get : function() {
                return this._container;
            }
        },

        /**
         * Gets the CesiumWidget.
         * @memberof Viewer.prototype
         * @type {CesiumWidget}
         */
        cesiumWidget : {
            get : function() {
                return this._cesiumWidget;
            }
        },

        /**
         * Gets the Geocoder.
         * @memberof Viewer.prototype
         * @type {Geocoder}
         */
        geocoder : {
            get : function() {
                return this._geocoder;
            }
        },

        /**
         * Gets the HomeButton.
         * @memberof Viewer.prototype
         * @type {HomeButton}
         */
        homeButton : {
            get : function() {
                return this._homeButton;
            }
        },

        /**
         * Gets the SceneModePicker.
         * @memberof Viewer.prototype
         * @type {SceneModePicker}
         */
        sceneModePicker : {
            get : function() {
                return this._sceneModePicker;
            }
        },

        /**
         * Gets the BaseLayerPicker.
         * @memberof Viewer.prototype
         * @type {BaseLayerPicker}
         */
        baseLayerPicker : {
            get : function() {
                return this._baseLayerPicker;
            }
        },

        /**
         * Gets the Animation widget.
         * @memberof Viewer.prototype
         * @type {Animation}
         */
        animation : {
            get : function() {
                return this._animation;
            }
        },

        /**
         * Gets the Timeline widget.
         * @memberof Viewer.prototype
         * @type {Timeline}
         */
        timeline : {
            get : function() {
                return this._timeline;
            }
        },

        /**
         * Gets the FullscreenButton.
         * @memberof Viewer.prototype
         * @type {FullscreenButton}
         */
        fullscreenButton : {
            get : function() {
                return this._fullscreenButton;
            }
        },

        /**
         * Gets the DataSourceBrowser.
         * @memberof Viewer
         * @type {DataSourceBrowser}
         */
        dataSourceBrowser : {
            get : function() {
                return this._dataSourceBrowser;
            }
        },

        /**
         * Gets the display used for {@link DataSource} visualization.
         * @memberof Viewer.prototype
         * @type {DataSourceDisplay}
         */
        dataSourceDisplay : {
            get : function() {
                return this._dataSourceDisplay;
            }
        },

        /**
         * Gets the set of {@link DataSource} instances to be visualized.
         * @memberof Viewer.prototype
         * @type {DataSourceCollection}
         */
        dataSources : {
            get : function() {
                return this._dataSourceCollection;
            }
        },

        /**
         * Gets the canvas.
         * @memberof Viewer.prototype
         * @returns {Canvas} The canvas.
         */
        canvas : {
            get : function() {
                return this._cesiumWidget.canvas;
            }
        },

        /**
         * Gets the Cesium logo element.
         * @memberof Viewer.prototype
         * @returns {Element} The logo element.
         */
        cesiumLogo : {
            get : function() {
                return this._cesiumWidget.cesiumLogo;
            }
        },

        /**
         * Gets the scene.
         * @memberof Viewer.prototype
         * @returns {Scene} The scene.
         */
        scene : {
            get : function() {
                return this._cesiumWidget.scene;
            }
        },

        /**
         * Gets the primary central body.
         * @memberof Viewer.prototype
         * @returns {CentralBody} The primary central body.
         */
        centralBody : {
            get : function() {
                return this._cesiumWidget.centralBody;
            }
        },

        /**
         * Gets the clock.
         * @memberof Viewer.prototype
         * @returns {Clock} the clock
         */
        clock : {
            get : function() {
                return this._cesiumWidget.clock;
            }
        },

        /**
         * Gets the scene transitioner.
         * @memberof Viewer.prototype
         * @returns {SceneTransitioner} The scene transitioner.
         */
        sceneTransitioner : {
            get : function() {
                return this._cesiumWidget.sceneTransitioner;
            }
        },

        /**
         * Gets the screen space event handler.
         * @memberof Viewer.prototype
         * @returns {ScreenSpaceEventHandler}
         */
        screenSpaceEventHandler : {
            get : function() {
                return this._cesiumWidget.screenSpaceEventHandler;
            }
        },

        /**
         * Gets the event that will be raised when an error is encountered during the default render loop.
         * The viewer instance and the generated exception are the only two parameters passed to the event handler.
         * <code>useDefaultRenderLoop</code> will be set to false whenever an exception is generated and must
         * be set back to true to continue rendering after an exception.
         * @memberof Viewer.prototype
         * @type {Event}
         */
        onRenderLoopError : {
            get : function() {
                return this._onRenderLoopError;
            }
        },

        /**
         * Gets or sets whether or not this widget should control the render loop.
         * If set to true the widget will use {@link requestAnimationFrame} to
         * perform rendering and resizing of the widget, as well as drive the
         * simulation clock. If set to false, you must manually call the
         * <code>resize</code>, <code>render</code> methods
         * as part of a custom render loop.
         * @memberof Viewer.prototype
         *
         * @type {Boolean}
         */
        useDefaultRenderLoop : {
            get : function() {
                return this._useDefaultRenderLoop;
            },
            set : function(value) {
                if (this._useDefaultRenderLoop !== value) {
                    this._useDefaultRenderLoop = value;
                    if (value && !this._renderLoopRunning) {
                        startRenderLoop(this);
                    }
                }
            }
        }
    });

    /**
     * Extends the base viewer functionality with the provided mixin.
     * A mixin may add additional properties, functions, or other behavior
     * to the provided viewer instance.
     * @memberof Viewer
     *
     * @param mixin The Viewer mixin to add to this instance.
     * @param options The options object to be passed to the mixin function.
     *
     * @see viewerDragDropMixin
     * @see viewerDynamicObjectMixin
     */
    Viewer.prototype.extend = function(mixin, options) {
        if (!defined(mixin)) {
            throw new DeveloperError('mixin is required.');
        }
        mixin(this, options);
    };

    /**
     * Resizes the widget to match the container size.
     * This function is called automatically as needed unless
     * <code>useDefaultRenderLoop</code> is set to false.
     * @memberof Viewer
     */
    Viewer.prototype.resize = function() {
        var cesiumWidget = this._cesiumWidget;
        cesiumWidget.resize();

        var container = this._container;
        var width = container.clientWidth;
        var height = container.clientHeight;
        if (width === this._lastWidth && height === this._lastHeight) {
            return;
        }

        var panelMaxHeight = height - 125;

        var baseLayerPickerDropDown = this._baseLayerPickerDropDown;
        if (defined(baseLayerPickerDropDown)) {
            baseLayerPickerDropDown.style.maxHeight = panelMaxHeight + 'px';
        }

        if (defined(this._dataSourceBrowser)) {
            this._dataSourceBrowser.viewModel.maxHeight = panelMaxHeight;
        }

        var timelineExists = defined(this._timeline);
        var animationExists = defined(this._animation);
        var animationContainer;

        var resizeWidgets = !animationExists;
        var animationWidth = 0;
        if (animationExists) {
            var lastWidth = this._lastWidth;
            animationContainer = this._animation.container;
            if (width > 900) {
                if (lastWidth <= 900) {
                    animationWidth = 169;
                    animationContainer.style.width = '169px';
                    animationContainer.style.height = '112px';
                    resizeWidgets = true;
                    this._animation.resize();
                }
            } else if (width >= 600) {
                if (lastWidth < 600 || lastWidth > 900) {
                    animationWidth = 136;
                    animationContainer.style.width = '136px';
                    animationContainer.style.height = '90px';
                    resizeWidgets = true;
                    this._animation.resize();
                }
            } else if (lastWidth > 600 || lastWidth === 0) {
                animationWidth = 106;
                animationContainer.style.width = '106px';
                animationContainer.style.height = '70px';
                resizeWidgets = true;
                this._animation.resize();
            }
        }

        if (resizeWidgets) {
            var logoBottom = 0;
            var logoLeft = animationWidth + 5;

            if (timelineExists) {
                logoBottom = this._timeline.container.clientHeight + 3;
                this._timeline.container.style.left = animationWidth + 'px';
            }

            if (timelineExists || animationExists) {
                var creditContainer = cesiumWidget.creditContainer;
                creditContainer.style.bottom = logoBottom + 'px';
                creditContainer.style.left = logoLeft + 'px';
            }
        }

        if (timelineExists) {
            this._timeline.resize();
        }

        this._lastWidth = width;
        this._lastHeight = height;
    };

    /**
     * Renders the scene.  This function is called automatically
     * unless <code>useDefaultRenderLoop</code> is set to false;
     * @memberof Viewer
     */
    Viewer.prototype.render = function() {
        this._cesiumWidget.render();
    };

    /**
     * @memberof Viewer
     * @returns {Boolean} true if the object has been destroyed, false otherwise.
     */
    Viewer.prototype.isDestroyed = function() {
        return false;
    };

    /**
     * Destroys the widget.  Should be called if permanently
     * removing the widget from layout.
     * @memberof Viewer
     */
    Viewer.prototype.destroy = function() {
        this._container.removeChild(this._element);
        this._element.removeChild(this._toolbar);

        this._eventHelper.removeAll();

        if (defined(this._geocoder)) {
            this._geocoder = this._geocoder.destroy();
        }

        if (defined(this._homeButton)) {
            this._homeButton = this._homeButton.destroy();
        }

        if (defined(this._sceneModePicker)) {
            this._sceneModePicker = this._sceneModePicker.destroy();
        }

        if (defined(this._baseLayerPicker)) {
            this._baseLayerPicker = this._baseLayerPicker.destroy();
        }

        if (defined(this._animation)) {
            this._element.removeChild(this._animation.container);
            this._animation = this._animation.destroy();
        }

        if (defined(this._timeline)) {
            this._timeline.removeEventListener('settime', onTimelineScrubfunction, false);
            this._element.removeChild(this._timeline.container);
            this._timeline = this._timeline.destroy();
        }

        if (defined(this._fullscreenButton)) {
            this._fullscreenSubscription.dispose();
            this._element.removeChild(this._fullscreenButton.container);
            this._fullscreenButton = this._fullscreenButton.destroy();
        }

        if (defined(this._dataSourceBrowser)) {
            this._element.removeChild(this._dataSourceBrowser.container);
            this._dataSourceBrowser = this._dataSourceBrowser.destroy();
        }

        this._clockViewModel = this._clockViewModel.destroy();
        this._dataSourceDisplay = this._dataSourceDisplay.destroy();
        this._cesiumWidget = this._cesiumWidget.destroy();

        this._dataSourceCollection = this._dataSourceCollection.destroy();

        return destroyObject(this);
    };

    return Viewer;
});<|MERGE_RESOLUTION|>--- conflicted
+++ resolved
@@ -363,11 +363,8 @@
         this._animation = animation;
         this._timeline = timeline;
         this._fullscreenButton = fullscreenButton;
-<<<<<<< HEAD
         this._dataSourceBrowser = dataSourceBrowser;
-=======
         this._geocoder = geocoder;
->>>>>>> 13a010de
         this._eventHelper = eventHelper;
         this._lastWidth = 0;
         this._lastHeight = 0;
