.cesium-geocoder-input {
    border: solid 1px #444;
    background-color: rgba(40, 40, 40, 0.7);
    color: white;
    display: inline-block;
    vertical-align: middle;
    width: 0;
    padding-right: 32px;
    height: 32px;
    padding-top: 0px;
    border-radius: 5px;
    padding-bottom: 0px;
    -moz-box-sizing: border-box;
    box-sizing: border-box;
    -webkit-transition: width ease-in-out 0.25s;
    -moz-transition: width ease-in-out 0.25s;
    transition: width ease-in-out 0.25s;
}

.cesium-viewer-geocoderContainer:hover .cesium-geocoder-input {
    border-color: #aef;
    box-shadow: 0 0 8px #fff;
}

.cesium-viewer-geocoderContainer .cesium-geocoder-input:focus {
    border-color: #ea4;
    outline: none;
}

.cesium-viewer-geocoderContainer:hover .cesium-geocoder-input,
.cesium-viewer-geocoderContainer .cesium-geocoder-input:focus,
.cesium-viewer-geocoderContainer .cesium-geocoder-input-wide {
    padding-left: 4px;
    width: 250px;
}

.cesium-geocoder-searchButton {
    background-color: #303336;
    border-radius: 4px;
    display: inline-block;
    position: absolute;
    cursor: pointer;
    width: 32px;
    top: 1px;
    right: 1px;
    height: 30px;
    vertical-align: middle;
    fill: #edffff;
}

<<<<<<< HEAD
.cesium-viewer-geocoderContainer:hover .cesium-geocoder-goButton {
=======
.cesium-geocoder-searchButton:hover {
>>>>>>> 7b799863
    background-color: #48b;
    border-top-left-radius: 0px;
    border-bottom-left-radius: 0px;
}
.cesium-viewer-geocoderContainer .cesium-geocoder-input:focus + .cesium-geocoder-goButton{
    border-top-left-radius: 0px;
    border-bottom-left-radius: 0px;
}
<|MERGE_RESOLUTION|>--- conflicted
+++ resolved
@@ -48,12 +48,7 @@
     fill: #edffff;
 }
 
-<<<<<<< HEAD
-.cesium-viewer-geocoderContainer:hover .cesium-geocoder-goButton {
-=======
-.cesium-geocoder-searchButton:hover {
->>>>>>> 7b799863
-    background-color: #48b;
+.cesium-viewer-geocoderContainer:hover .cesium-geocoder-searchButton {    background-color: #48b;
     border-top-left-radius: 0px;
     border-bottom-left-radius: 0px;
 }
